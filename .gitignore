--- conflicted
+++ resolved
@@ -68,14 +68,12 @@
 *.rpx
 wiiu/wut/elf2rpl/elf2rpl
 
-<<<<<<< HEAD
 # 3ds
 /.lst
 *.3dsx
 *.smdh
 
-=======
->>>>>>> 9488e4e2
+
 # Ctags
 /tags
 
