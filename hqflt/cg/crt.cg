
struct input
{
  float2 video_size;
  float2 texture_size;
  float2 output_size;
};

struct VERTEX_OUTPUT 
{
  float4 position : POSITION;
  float4 color    : COLOR;
  float2 texCoord : TEXCOORD0;
  float4 t1 : TEXCOORD1;
  float4 t2 : TEXCOORD2;
  float4 t3 : TEXCOORD3;
  float4 t4 : TEXCOORD4;
};

struct VERTEX_INPUT
{
	float4 position : POSITION;
	float4 color    : COLOR;
	float2 CT : TEXCOORD0;
	float4 t1 : TEXCOORD1;
	float4 t2 : TEXCOORD2;
	float4 t3 : TEXCOORD3;
	float4 t4 : TEXCOORD4;
};

VERTEX_OUTPUT main_vertex
(
	float4 position	: POSITION,
	float4 color	: COLOR,
	float2 texCoord : TEXCOORD0,

    uniform float4x4 modelViewProj,
    uniform input IN
)
{
   VERTEX_OUTPUT OUT;
	OUT.position = mul(modelViewProj, position);
	OUT.color = color;
	OUT.texCoord = texCoord;

   float2 ps = float2(1.0/IN.texture_size.x, 1.0/IN.texture_size.y);
   float dx = ps.x;
   float dy = ps.y;

   OUT.texCoord = texCoord;
   OUT.t1.xy = texCoord + float2(-dx, 0);
   OUT.t2.xy = texCoord + float2( dx, 0);
   OUT.t3.xy = texCoord + float2( 2 * dx, 0);
   OUT.t4.xy = texCoord + float2( 0, dy);
   OUT.t1.zw = texCoord + float2(-dx,-dy);
   OUT.t2.zw = texCoord + float2(-dx, dy);
   OUT.t3.zw = texCoord + float2( 2 * dx, dy);
   OUT.t4.zw = texCoord + float2( dx, dy);
   return OUT;
}

#define TEX2D(c) tex2D(decal,(c))
#define PI 3.141592653589
#define phase 0.0
#define gamma 2.5
#define distortion 0.04

struct output 
{
  float4 color    : COLOR;
};


float2 barrelDistortion(float2 coord) 
{
  float2 cc = coord - 0.5;
  float dist = dot(cc, cc);
  return coord + cc * (dist + distortion * dist * dist) * distortion;
}

output main_fragment(in VERTEX_INPUT VAR, uniform sampler2D decal : TEXUNIT0, uniform input IN)
{
	output OUT;
   	
	float2 rubyInputSize = IN.video_size;
	float2 rubyOutputSize = IN.output_size;
	float2 rubyTextureSize = IN.texture_size;
   	
<<<<<<< HEAD
	//float2 xy = barrelDistortion(texCoord.xy);
	//float2 one = 1.0/rubyTextureSize;
	//xy = xy + float2(0.0 , -0.5 * (phase + (1-phase) * rubyInputSize.y/rubyOutputSize.y) * one.y);
=======
	float2 xy = barrelDistortion(texCoord.xy);
	float2 one = pow(rubyTextureSize, -1.0);
	xy = xy + float2(0.0 , -0.5 * (phase + (1-phase) * rubyInputSize.y * pow(rubyOutputSize.y, -1.0) * one.y));
>>>>>>> 14c656a4
	float4 texels[8];
   /*
   texels[0] = TEX2D(xy + float2(-one.x,0.0));
   texels[1] = TEX2D(xy);
   texels[2] = TEX2D(xy + float2(one.x, 0.0));
   texels[3] = TEX2D(xy + float2(2 * one.x, 0.0));
   texels[4] = TEX2D(xy + float2(-one.x,one.y));
   texels[5] = TEX2D(xy + float2(0.0, one.y));
   texels[6] = TEX2D(xy + one);
   texels[7] = TEX2D(xy + float2(2 * one.x, one.y));
   */
   texels[0] = TEX2D(VAR.t1.xy);
   texels[1] = TEX2D(VAR.CT);
   texels[2] = TEX2D(VAR.t2.xy);
   texels[3] = TEX2D(VAR.t3.xy);
   texels[4] = TEX2D(VAR.t2.zw);
   texels[5] = TEX2D(VAR.t4.xy);
   texels[6] = TEX2D(VAR.t4.zw);
   texels[7] = TEX2D(VAR.t3.zw);


	float2 uv_ratio = frac(VAR.CT * rubyTextureSize);
	
	float4 col, col2;
	
	float4 coeffs = float4(1.0 + uv_ratio.x, uv_ratio.x, 1.0 - uv_ratio.x, 2.0 - uv_ratio.x);
	coeffs = (sin(PI * coeffs) * sin(PI * coeffs * 0.5)) / (coeffs * coeffs);
	coeffs = coeffs * pow(coeffs.x+coeffs.y+coeffs.z+coeffs.w, -1.0);
	
	col  = clamp(coeffs.x * texels[0] + coeffs.y * texels[1] + coeffs.z * texels[2] + coeffs.w * texels[3], 0.0, 1.0);
	col2 = clamp(coeffs.x * texels[4] + coeffs.y * texels[5] + coeffs.z * texels[6] + coeffs.w * texels[7], 0.0, 1.0);
	col = pow(col, gamma);
	col2 = pow(col2, gamma);
	
	float4 wid = 2 + 2 * pow(col, 4.0);
	float4 weights = uv_ratio.y * 3.333;
	weights = 0.51*exp(-pow(weights*sqrt(2 * pow(wid, -1.0)),wid)) * 3.333 * pow(0.6+0.2*wid, -1.0);
	wid = 2 + 4 * pow(col2, 4.0);
	float4 weights2 = (1.0-uv_ratio.y) * 3.333;
	weights2 = 0.51*exp(-pow(weights2*sqrt(2 * pow(wid, -1.0)),wid)) * 3.333 * pow(0.6+0.2*wid, -1.0);
	
	float4 mcol = 1.0;
	if ( fmod(VAR.CT.x*rubyOutputSize.x,2.0) < 1.0)
		mcol.g = 0.7;
	else
		mcol.rb = 0.7;
	
	OUT.color = pow(mcol*(col * weights + col2 * weights2), 1.0/2.2);
	
	return OUT;   	
}

<|MERGE_RESOLUTION|>--- conflicted
+++ resolved
@@ -86,15 +86,9 @@
 	float2 rubyOutputSize = IN.output_size;
 	float2 rubyTextureSize = IN.texture_size;
    	
-<<<<<<< HEAD
-	//float2 xy = barrelDistortion(texCoord.xy);
-	//float2 one = 1.0/rubyTextureSize;
-	//xy = xy + float2(0.0 , -0.5 * (phase + (1-phase) * rubyInputSize.y/rubyOutputSize.y) * one.y);
-=======
 	float2 xy = barrelDistortion(texCoord.xy);
 	float2 one = pow(rubyTextureSize, -1.0);
 	xy = xy + float2(0.0 , -0.5 * (phase + (1-phase) * rubyInputSize.y * pow(rubyOutputSize.y, -1.0) * one.y));
->>>>>>> 14c656a4
 	float4 texels[8];
    /*
    texels[0] = TEX2D(xy + float2(-one.x,0.0));
