--- conflicted
+++ resolved
@@ -407,44 +407,6 @@
 void input_pad_connect(unsigned port, input_device_driver_t *driver);
 
 
-/*****************************************************************************/
-#ifdef HAVE_HID
-#include "include/hid_driver.h"
-
-/**
- * Get an enumerated list of all HID driver names
- * 
- * @return String listing of all HID driver names, separated by '|'.
- **/
-const char* config_get_hid_driver_options(void);
-
-/**
- * Finds first suitable HID driver and initializes.
- *
- * @return HID driver if found, otherwise NULL.
- **/
-const hid_driver_t *input_hid_init_first(void);
-
-/**
- * Get a pointer to the HID driver data structure
- * 
- * @return Pointer to hid_data struct
- **/
-const void *hid_driver_get_data(void);
-
-/**
- * This should be called after we've invoked free() on the HID driver; the
- * memory will have already been freed so we need to reset the pointer.
- */
-void hid_driver_reset_data(void);
-
-<<<<<<< HEAD
-/* Set input_device_info */
-=======
-#endif /* HAVE_HID */
-/*****************************************************************************/
-
-
 /**
  * line_complete callback (when carriage return is pressed)
  *
@@ -480,12 +442,47 @@
 void input_keyboard_event(bool down, unsigned code, uint32_t character,
       uint16_t mod, unsigned device);
 
+
+/*************************************/
+#ifdef HAVE_HID
+#include "include/hid_driver.h"
+
+/**
+ * Get an enumerated list of all HID driver names
+ * 
+ * @return String listing of all HID driver names, separated by '|'.
+ **/
+const char* config_get_hid_driver_options(void);
+
+/**
+ * Finds first suitable HID driver and initializes.
+ *
+ * @return HID driver if found, otherwise NULL.
+ **/
+const hid_driver_t *input_hid_init_first(void);
+
+/**
+ * Get a pointer to the HID driver data structure
+ * 
+ * @return Pointer to hid_data struct
+ **/
+const void *hid_driver_get_data(void);
+
+/**
+ * This should be called after we've invoked free() on the HID driver; the
+ * memory will have already been freed so we need to reset the pointer.
+ */
+void hid_driver_reset_data(void);
+
+#endif /* HAVE_HID */
+/*************************************/
+
+
 /**
  * Set the name of the device in the specified port
  * 
  * @param port
  */
->>>>>>> 1071c93c
 void input_config_set_device_name(unsigned port, const char *name);
 
 /**
@@ -724,26 +721,6 @@
 #define DEFAULT_MAX_PADS 16
 #endif /* defined(ANDROID) */
 
-typedef bool (*input_keyboard_press_t)(void *userdata, unsigned code);
-
-struct input_keyboard_ctx_wait
-{
-   void *userdata;
-   input_keyboard_press_t cb;
-};
-
-/**
- * Called by drivers when keyboard events are fired. Interfaces with the global
- * driver struct and libretro callbacks.
- * 
- * @param down       Was Keycode pressed down?
- * @param code       Keycode.
- * @param character  Character inputted.
- * @param mod        TODO/FIXME/???
- **/
-void input_keyboard_event(bool down, unsigned code, uint32_t character,
-      uint16_t mod, unsigned device);
-
 extern input_device_driver_t dinput_joypad;
 extern input_device_driver_t linuxraw_joypad;
 extern input_device_driver_t parport_joypad;
