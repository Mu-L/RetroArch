/*  RetroArch - A frontend for libretro.
 *  Copyright (C) 2010-2014 - Hans-Kristian Arntzen
 *  Copyright (C) 2011-2017 - Daniel De Matteis
 *  Copyright (C) 2012-2015 - Michael Lelli
 *  Copyright (C) 2016-2019 - Brad Parker
 *
 *  RetroArch is free software: you can redistribute it and/or modify it under the terms
 *  of the GNU General Public License as published by the Free Software Found-
 *  ation, either version 3 of the License, or (at your option) any later version.
 *
 *  RetroArch is distributed in the hope that it will be useful, but WITHOUT ANY WARRANTY;
 *  without even the implied warranty of MERCHANTABILITY or FITNESS FOR A PARTICULAR
 *  PURPOSE.  See the GNU General Public License for more details.
 *
 *  You should have received a copy of the GNU General Public License along with RetroArch.
 *  If not, see <http://www.gnu.org/licenses/>.
 */

#include <compat/strl.h>
#include <string/stdstring.h>

#include "menu_generic.h"

#include "../menu_driver.h"
#include "../widgets/menu_dialog.h"
#include "../widgets/menu_input_bind_dialog.h"

#include "../../verbosity.h"
#include "../../content.h"
#include "../../retroarch.h"

static enum action_iterate_type action_iterate_type(const char *label)
{
   if (string_is_equal(label, "info_screen"))
      return ITERATE_TYPE_INFO;
   if (
         string_is_equal(label, "help") ||
         string_is_equal(label, "help_controls") ||
         string_is_equal(label, "help_what_is_a_core") ||
         string_is_equal(label, "help_loading_content") ||
         string_is_equal(label, "help_scanning_content") ||
         string_is_equal(label, "help_change_virtual_gamepad") ||
         string_is_equal(label, "help_audio_video_troubleshooting") ||
         string_is_equal(label, "help_send_debug_info") ||
         string_is_equal(label, "cheevos_description")
         )
      return ITERATE_TYPE_HELP;
   if (
         string_is_equal(label, "custom_bind") ||
         string_is_equal(label, "custom_bind_all") ||
         string_is_equal(label, "custom_bind_defaults")
      )
         return ITERATE_TYPE_BIND;

   return ITERATE_TYPE_DEFAULT;
}


/**
 * menu_iterate:
 * @input                    : input sample for this frame
 * @old_input                : input sample of the previous frame
 * @trigger_input            : difference' input sample - difference
 *                             between 'input' and 'old_input'
 *
 * Runs RetroArch menu for one frame.
 *
 * Returns: 0 on success, -1 if we need to quit out of the loop.
 **/
int generic_menu_iterate(void *data, void *userdata, enum menu_action action)
{
   static enum action_iterate_type last_iterate_type = ITERATE_TYPE_DEFAULT;

   enum action_iterate_type iterate_type;
   unsigned file_type             = 0;
   int ret                        = 0;
   const char *label              = NULL;
   menu_handle_t *menu            = (menu_handle_t*)data;

   if (!menu)
      return 0;

   menu_entries_get_last_stack(NULL, &label, &file_type, NULL, NULL);

   menu->menu_state_msg[0]   = '\0';

   iterate_type              = action_iterate_type(label);

   menu_driver_set_binding_state(iterate_type == ITERATE_TYPE_BIND);

   if (     action != MENU_ACTION_NOOP
         || menu_entries_ctl(MENU_ENTRIES_CTL_NEEDS_REFRESH, NULL)
         || menu_display_get_update_pending())
   {
      BIT64_SET(menu->state, MENU_STATE_RENDER_FRAMEBUFFER);
   }
   switch (iterate_type)
   {
      case ITERATE_TYPE_HELP:
         ret = menu_dialog_iterate(
               menu->menu_state_msg, sizeof(menu->menu_state_msg), label);

         if (iterate_type != last_iterate_type && is_accessibility_enabled())
         {
            accessibility_speak(menu->menu_state_msg);
         }

         BIT64_SET(menu->state, MENU_STATE_RENDER_MESSAGEBOX);
         BIT64_SET(menu->state, MENU_STATE_POST_ITERATE);
         if (ret == 1 || action == MENU_ACTION_OK)
         {
            BIT64_SET(menu->state, MENU_STATE_POP_STACK);
            menu_dialog_set_active(false);
         }

         if (action == MENU_ACTION_CANCEL)
         {
            BIT64_SET(menu->state, MENU_STATE_POP_STACK);
            menu_dialog_set_active(false);
         }
         break;
      case ITERATE_TYPE_BIND:
         {
            menu_input_ctx_bind_t bind;

            bind.s   = menu->menu_state_msg;
            bind.len = sizeof(menu->menu_state_msg);

            if (menu_input_key_bind_iterate(&bind))
            {
               size_t selection = menu_navigation_get_selection();
               menu_entries_pop_stack(&selection, 0, 0);
               menu_navigation_set_selection(selection);
            }
            else
               BIT64_SET(menu->state, MENU_STATE_RENDER_MESSAGEBOX);
         }
         break;
      case ITERATE_TYPE_INFO:
         {
            file_list_t *selection_buf = menu_entries_get_selection_buf_ptr(0);
            size_t selection           = menu_navigation_get_selection();
            menu_file_list_cbs_t *cbs  = selection_buf ?
               (menu_file_list_cbs_t*)
			   file_list_get_actiondata_at_offset(selection_buf, selection)
               : NULL;

            if (cbs && cbs->enum_idx != MSG_UNKNOWN)
            {
               ret = menu_hash_get_help_enum(cbs->enum_idx,
                     menu->menu_state_msg, sizeof(menu->menu_state_msg));
               if (iterate_type != last_iterate_type && is_accessibility_enabled())
               {
                  if (strcmp(menu->menu_state_msg, msg_hash_to_str(MENU_ENUM_LABEL_VALUE_NO_INFORMATION_AVAILABLE))==0)
                  {
                     char current_sublabel[255];
                     get_current_menu_sublabel(current_sublabel, 255);
                     if (strcmp(current_sublabel, "")==0)
                        accessibility_speak(menu->menu_state_msg);
                     else
                        accessibility_speak(current_sublabel);
                  }
                  else
                     accessibility_speak(menu->menu_state_msg);
               }
            }
            else
            {
               unsigned type = 0;
               enum msg_hash_enums enum_idx = MSG_UNKNOWN;
               size_t selection             = menu_navigation_get_selection();
               menu_entries_get_at_offset(selection_buf, selection,
                     NULL, NULL, &type, NULL, NULL);

               switch (type)
               {
                  case FILE_TYPE_FONT:
                     enum_idx = MENU_ENUM_LABEL_FILE_BROWSER_FONT;
                     break;
                  case FILE_TYPE_RDB:
                     enum_idx = MENU_ENUM_LABEL_FILE_BROWSER_RDB;
                     break;
                  case FILE_TYPE_OVERLAY:
                     enum_idx = MENU_ENUM_LABEL_FILE_BROWSER_OVERLAY;
                     break;
#ifdef HAVE_VIDEO_LAYOUT
                  case FILE_TYPE_VIDEO_LAYOUT:
                     enum_idx = MENU_ENUM_LABEL_FILE_BROWSER_VIDEO_LAYOUT;
                     break;
#endif
                  case FILE_TYPE_CHEAT:
                     enum_idx = MENU_ENUM_LABEL_FILE_BROWSER_CHEAT;
                     break;
                  case FILE_TYPE_SHADER_PRESET:
                     enum_idx = MENU_ENUM_LABEL_FILE_BROWSER_SHADER_PRESET;
                     break;
                  case FILE_TYPE_SHADER:
                     enum_idx = MENU_ENUM_LABEL_FILE_BROWSER_SHADER;
                     break;
                  case FILE_TYPE_REMAP:
                     enum_idx = MENU_ENUM_LABEL_FILE_BROWSER_REMAP;
                     break;
                  case FILE_TYPE_RECORD_CONFIG:
                     enum_idx = MENU_ENUM_LABEL_FILE_BROWSER_RECORD_CONFIG;
                     break;
                  case FILE_TYPE_CURSOR:
                     enum_idx = MENU_ENUM_LABEL_FILE_BROWSER_CURSOR;
                     break;
                  case FILE_TYPE_CONFIG:
                     enum_idx = MENU_ENUM_LABEL_FILE_BROWSER_CONFIG;
                     break;
                  case FILE_TYPE_CARCHIVE:
                     enum_idx = MENU_ENUM_LABEL_FILE_BROWSER_COMPRESSED_ARCHIVE;
                     break;
                  case FILE_TYPE_DIRECTORY:
                     enum_idx = MENU_ENUM_LABEL_FILE_BROWSER_DIRECTORY;
                     break;
                  case FILE_TYPE_VIDEOFILTER:            /* TODO/FIXME */
                  case FILE_TYPE_AUDIOFILTER:            /* TODO/FIXME */
                  case FILE_TYPE_SHADER_SLANG:           /* TODO/FIXME */
                  case FILE_TYPE_SHADER_GLSL:            /* TODO/FIXME */
                  case FILE_TYPE_SHADER_HLSL:            /* TODO/FIXME */
                  case FILE_TYPE_SHADER_CG:              /* TODO/FIXME */
                  case FILE_TYPE_SHADER_PRESET_GLSLP:    /* TODO/FIXME */
                  case FILE_TYPE_SHADER_PRESET_HLSLP:    /* TODO/FIXME */
                  case FILE_TYPE_SHADER_PRESET_CGP:      /* TODO/FIXME */
                  case FILE_TYPE_SHADER_PRESET_SLANGP:   /* TODO/FIXME */
                  case FILE_TYPE_PLAIN:
                     enum_idx = MENU_ENUM_LABEL_FILE_BROWSER_PLAIN_FILE;
                     break;
                  default:
                     break;
               }

               if (enum_idx != MSG_UNKNOWN)
                  ret = menu_hash_get_help_enum(enum_idx,
                        menu->menu_state_msg, sizeof(menu->menu_state_msg));

            }
         }
         BIT64_SET(menu->state, MENU_STATE_RENDER_MESSAGEBOX);
         BIT64_SET(menu->state, MENU_STATE_POST_ITERATE);
         if (action == MENU_ACTION_OK || action == MENU_ACTION_CANCEL)
         {
            BIT64_SET(menu->state, MENU_STATE_POP_STACK);
         }
         menu_dialog_set_active(false);
         break;
      case ITERATE_TYPE_DEFAULT:
         {
            menu_entry_t entry;
            size_t selection = menu_navigation_get_selection();
            /* FIXME: Crappy hack, needed for mouse controls
             * to not be completely broken in case we press back.
             *
             * We need to fix this entire mess, mouse controls
             * should not rely on a hack like this in order to work. */
            selection = MAX(MIN(selection, (menu_entries_get_size() - 1)), 0);

            menu_entry_init(&entry);
            /* Note: If menu_entry_action() is modified,
             * will have to verify that these parameters
             * remain unused... */
            entry.rich_label_enabled = false;
            entry.value_enabled      = false;
            entry.sublabel_enabled   = false;
            menu_entry_get(&entry, 0, selection, NULL, false);
            ret = menu_entry_action(&entry,
                  selection, (enum menu_action)action);
            if (ret)
               goto end;

            BIT64_SET(menu->state, MENU_STATE_POST_ITERATE);

            /* Have to defer it so we let settings refresh. */
            menu_dialog_push();
         }
         break;
   }

   if ((last_iterate_type == ITERATE_TYPE_HELP || last_iterate_type == ITERATE_TYPE_INFO) && last_iterate_type != iterate_type && is_accessibility_enabled())
   {
      accessibility_speak("Closed dialog.");
   }

   last_iterate_type = iterate_type;
   BIT64_SET(menu->state, MENU_STATE_BLIT);

   if (BIT64_GET(menu->state, MENU_STATE_POP_STACK))
   {
      size_t selection         = menu_navigation_get_selection();
      size_t new_selection_ptr = selection;
      menu_entries_pop_stack(&new_selection_ptr, 0, 0);
      menu_navigation_set_selection(selection);
   }

   if (BIT64_GET(menu->state, MENU_STATE_POST_ITERATE))
      menu_input_post_iterate(&ret, action);

end:
   if (ret)
      return -1;
   return 0;
}

bool generic_menu_init_list(void *data)
{
   menu_displaylist_info_t info;
   file_list_t *menu_stack      = menu_entries_get_menu_stack_ptr(0);
   file_list_t *selection_buf   = menu_entries_get_selection_buf_ptr(0);

   menu_displaylist_info_init(&info);

   info.label    = strdup(
         msg_hash_to_str(MENU_ENUM_LABEL_MAIN_MENU));
   info.enum_idx = MENU_ENUM_LABEL_MAIN_MENU;

   menu_entries_append_enum(menu_stack,
         info.path,
         info.label,
         MENU_ENUM_LABEL_MAIN_MENU,
         info.type, info.flags, 0);

   info.list  = selection_buf;

   if (menu_displaylist_ctl(DISPLAYLIST_MAIN_MENU, &info))
      menu_displaylist_process(&info);

   menu_displaylist_info_free(&info);

   return true;
}

int generic_menu_entry_action(
      void *userdata, menu_entry_t *entry, size_t i, enum menu_action action)
{
   int ret                    = 0;
   file_list_t *selection_buf = menu_entries_get_selection_buf_ptr(0);
   menu_file_list_cbs_t *cbs  = selection_buf ?
      (menu_file_list_cbs_t*)selection_buf->list[i].actiondata : NULL;

   switch (action)
   {
      case MENU_ACTION_UP:
         if (cbs && cbs->action_up)
            ret = cbs->action_up(entry->type, entry->label);
         break;
      case MENU_ACTION_DOWN:
         if (cbs && cbs->action_down)
            ret = cbs->action_down(entry->type, entry->label);
         break;
      case MENU_ACTION_SCROLL_UP:
         menu_driver_ctl(MENU_NAVIGATION_CTL_DESCEND_ALPHABET, NULL);
         break;
      case MENU_ACTION_SCROLL_DOWN:
         menu_driver_ctl(MENU_NAVIGATION_CTL_ASCEND_ALPHABET, NULL);
         break;
      case MENU_ACTION_CANCEL:
         if (cbs && cbs->action_cancel)
            ret = cbs->action_cancel(entry->path,
                  entry->label, entry->type, i);
         break;
      case MENU_ACTION_OK:
         if (cbs && cbs->action_ok)
            ret = cbs->action_ok(entry->path,
                  entry->label, entry->type, i, entry->entry_idx);
         break;
      case MENU_ACTION_START:
         if (cbs && cbs->action_start)
            ret = cbs->action_start(entry->type, entry->label);
         break;
      case MENU_ACTION_LEFT:
         if (cbs && cbs->action_left)
            ret = cbs->action_left(entry->type, entry->label, false);
         break;
      case MENU_ACTION_RIGHT:
         if (cbs && cbs->action_right)
            ret = cbs->action_right(entry->type, entry->label, false);
         break;
      case MENU_ACTION_INFO:
         if (cbs && cbs->action_info)
            ret = cbs->action_info(entry->type, entry->label);
         break;
      case MENU_ACTION_SELECT:
         if (cbs && cbs->action_select)
            ret = cbs->action_select(entry->path,
                  entry->label, entry->type, i);
         break;
      case MENU_ACTION_SEARCH:
         menu_input_dialog_start_search();
         break;
      case MENU_ACTION_SCAN:
         if (cbs && cbs->action_scan)
            ret = cbs->action_scan(entry->path,
                  entry->label, entry->type, i);
         break;
      default:
         break;
   }

   cbs = selection_buf ? (menu_file_list_cbs_t*)
      selection_buf->list[i].actiondata : NULL;

   if (cbs && cbs->action_refresh)
   {
      if (menu_entries_ctl(MENU_ENTRIES_CTL_NEEDS_REFRESH, NULL))
      {
         bool refresh            = false;
         file_list_t *menu_stack = menu_entries_get_menu_stack_ptr(0);

         cbs->action_refresh(selection_buf, menu_stack);
         menu_entries_ctl(MENU_ENTRIES_CTL_UNSET_REFRESH, &refresh);
      }
   }

   if (action != 0 && is_accessibility_enabled() && !is_input_keyboard_display_on())
   {
      char current_label[255];
      char current_value[255];
      char title_name[255];
      char speak_string[512];

<<<<<<< HEAD
      strlcpy(title_name, "",1);
      strlcpy(current_label, "",1);
      get_current_menu_value(current_value, 255);
=======
      strlcpy(title_name, "", sizeof(title_name));
      strlcpy(current_label, "", sizeof(current_label));

      get_current_menu_value(current_value);

>>>>>>> 535f2f23
      switch (action)
      {
         case MENU_ACTION_INFO:
            break;
         case MENU_ACTION_OK:
         case MENU_ACTION_LEFT:
         case MENU_ACTION_RIGHT:
         case MENU_ACTION_CANCEL:
            menu_entries_get_title(title_name, 255);
         case MENU_ACTION_UP:
         case MENU_ACTION_DOWN:
         case MENU_ACTION_SCROLL_UP:
         case MENU_ACTION_SCROLL_DOWN:
            get_current_menu_label(current_label, 255);
            break;
         case MENU_ACTION_START:
         case MENU_ACTION_SELECT:
         case MENU_ACTION_SEARCH:
            get_current_menu_label(current_label, 255);
         case MENU_ACTION_SCAN:
         default:
            break;
      }

      /* TODO/FIXME - replace strcmp with string_is_equal */
      strlcpy(speak_string, "", sizeof(speak_string));
      if (strcmp(title_name, "") != 0)
      {
<<<<<<< HEAD
         strlcpy(speak_string, "",1);
         if (strcmp(title_name, "") != 0)
         {
            strlcpy(speak_string, title_name, 255);
            strlcat(speak_string, " ", 2);
         }
         strlcat(speak_string, current_label, 255);
         if (strcmp(current_value, "...")!=0)
         {
            strlcat(speak_string, " ",2);
            strlcat(speak_string, current_value, 255);
         }

         if (strcmp(speak_string, "") != 0)
         {
            accessibility_speak(speak_string);
         }
=======
         strlcpy(speak_string, title_name, sizeof(speak_string));
         strlcat(speak_string, " ", sizeof(speak_string));
>>>>>>> 535f2f23
      }
      strlcat(speak_string, current_label, sizeof(speak_string));
      if (strcmp(current_value, "...")!=0)
      {
         strlcat(speak_string, " ", sizeof(speak_string));
         strlcat(speak_string, current_value, sizeof(speak_string));
      }

      if (strcmp(speak_string, "") != 0)
         accessibility_speak(speak_string);
   }
   return ret;
}<|MERGE_RESOLUTION|>--- conflicted
+++ resolved
@@ -151,11 +151,11 @@
                      menu->menu_state_msg, sizeof(menu->menu_state_msg));
                if (iterate_type != last_iterate_type && is_accessibility_enabled())
                {
-                  if (strcmp(menu->menu_state_msg, msg_hash_to_str(MENU_ENUM_LABEL_VALUE_NO_INFORMATION_AVAILABLE))==0)
+                  if (string_is_equal(menu->menu_state_msg, msg_hash_to_str(MENU_ENUM_LABEL_VALUE_NO_INFORMATION_AVAILABLE)))
                   {
                      char current_sublabel[255];
-                     get_current_menu_sublabel(current_sublabel, 255);
-                     if (strcmp(current_sublabel, "")==0)
+                     get_current_menu_sublabel(current_sublabel, sizeof(current_sublabel));
+                     if (string_is_equal(current_sublabel, ""))
                         accessibility_speak(menu->menu_state_msg);
                      else
                         accessibility_speak(current_sublabel);
@@ -420,17 +420,10 @@
       char title_name[255];
       char speak_string[512];
 
-<<<<<<< HEAD
-      strlcpy(title_name, "",1);
-      strlcpy(current_label, "",1);
-      get_current_menu_value(current_value, 255);
-=======
       strlcpy(title_name, "", sizeof(title_name));
       strlcpy(current_label, "", sizeof(current_label));
-
-      get_current_menu_value(current_value);
-
->>>>>>> 535f2f23
+      get_current_menu_value(current_value, sizeof(current_value));
+
       switch (action)
       {
          case MENU_ACTION_INFO:
@@ -439,57 +432,36 @@
          case MENU_ACTION_LEFT:
          case MENU_ACTION_RIGHT:
          case MENU_ACTION_CANCEL:
-            menu_entries_get_title(title_name, 255);
+            menu_entries_get_title(title_name, sizeof(title_name));
          case MENU_ACTION_UP:
          case MENU_ACTION_DOWN:
          case MENU_ACTION_SCROLL_UP:
          case MENU_ACTION_SCROLL_DOWN:
-            get_current_menu_label(current_label, 255);
+            get_current_menu_label(current_label, sizeof(current_label));
             break;
          case MENU_ACTION_START:
          case MENU_ACTION_SELECT:
          case MENU_ACTION_SEARCH:
-            get_current_menu_label(current_label, 255);
+            get_current_menu_label(current_label, sizeof(current_label));
          case MENU_ACTION_SCAN:
          default:
             break;
       }
 
-      /* TODO/FIXME - replace strcmp with string_is_equal */
       strlcpy(speak_string, "", sizeof(speak_string));
-      if (strcmp(title_name, "") != 0)
+      if (!string_is_equal(title_name, ""))
       {
-<<<<<<< HEAD
-         strlcpy(speak_string, "",1);
-         if (strcmp(title_name, "") != 0)
-         {
-            strlcpy(speak_string, title_name, 255);
-            strlcat(speak_string, " ", 2);
-         }
-         strlcat(speak_string, current_label, 255);
-         if (strcmp(current_value, "...")!=0)
-         {
-            strlcat(speak_string, " ",2);
-            strlcat(speak_string, current_value, 255);
-         }
-
-         if (strcmp(speak_string, "") != 0)
-         {
-            accessibility_speak(speak_string);
-         }
-=======
          strlcpy(speak_string, title_name, sizeof(speak_string));
          strlcat(speak_string, " ", sizeof(speak_string));
->>>>>>> 535f2f23
       }
       strlcat(speak_string, current_label, sizeof(speak_string));
-      if (strcmp(current_value, "...")!=0)
+      if (!string_is_equal(current_value, "..."))
       {
          strlcat(speak_string, " ", sizeof(speak_string));
          strlcat(speak_string, current_value, sizeof(speak_string));
       }
 
-      if (strcmp(speak_string, "") != 0)
+      if (!string_is_equal(speak_string, ""))
          accessibility_speak(speak_string);
    }
    return ret;
