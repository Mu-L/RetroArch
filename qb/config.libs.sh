--- conflicted
+++ resolved
@@ -15,7 +15,6 @@
    add_library_dirs /opt/local/lib
 fi
 
-<<<<<<< HEAD
 if [ -d /opt/vc/lib ]; then
    add_library_dirs /opt/vc/lib
    add_include_dirs /opt/vc/include
@@ -26,10 +25,7 @@
    HAVE_RPI=no
 fi
 
-if [ $OS = BSD ]; then
-=======
 if [ "$OS" = BSD ]; then
->>>>>>> f088ba7b
    DYLIB=-lc
 else
    DYLIB=-ldl
