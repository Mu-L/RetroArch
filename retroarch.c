/*  RetroArch - A frontend for libretro.
 *  Copyright (C) 2010-2013 - Hans-Kristian Arntzen
 * 
 *  RetroArch is free software: you can redistribute it and/or modify it under the terms
 *  of the GNU General Public License as published by the Free Software Found-
 *  ation, either version 3 of the License, or (at your option) any later version.
 *
 *  RetroArch is distributed in the hope that it will be useful, but WITHOUT ANY WARRANTY;
 *  without even the implied warranty of MERCHANTABILITY or FITNESS FOR A PARTICULAR
 *  PURPOSE.  See the GNU General Public License for more details.
 *
 *  You should have received a copy of the GNU General Public License along with RetroArch.
 *  If not, see <http://www.gnu.org/licenses/>.
 */

#include "boolean.h"
#include "libretro.h"
#include <stdio.h>
#include <stdlib.h>
#include <string.h>
#include <ctype.h>
#include <errno.h>
#include "driver.h"
#include "file.h"
#include "general.h"
#include "dynamic.h"
#include "performance.h"
#include "audio/utils.h"
#include "record/ffemu.h"
#include "rewind.h"
#include "movie.h"
#include "compat/strl.h"
#include "screenshot.h"
#include "cheats.h"
#include "compat/getopt_rarch.h"
#include "compat/posix_string.h"

#if defined(_WIN32) && !defined(_XBOX)
#define WIN32_LEAN_AND_MEAN
#include <windows.h>
#elif defined(_XBOX)
#include <xtl.h>
#endif

#ifdef _WIN32
#include "msvc/msvc_compat.h"
#endif

<<<<<<< HEAD
#if defined(__APPLE__) && !defined(IOS)
#include "SDL.h" 
// OSX seems to really need -lSDLmain, 
// so we include SDL.h here so it can hack our main.
// We want to use -mconsole in Win32, so we need main().
#endif

=======
>>>>>>> 8564ad5a
#if defined(RARCH_CONSOLE) && !defined(RARCH_PERFORMANCE_MODE)
#define RARCH_PERFORMANCE_MODE
#endif

// To avoid continous switching if we hold the button down, we require that the button must go from pressed, unpressed back to pressed to be able to toggle between then.
static void check_fast_forward_button(void)
{
   bool new_button_state = input_key_pressed_func(RARCH_FAST_FORWARD_KEY);
   bool new_hold_button_state = input_key_pressed_func(RARCH_FAST_FORWARD_HOLD_KEY);
   bool update_sync = false;
   static bool old_button_state = false;
   static bool old_hold_button_state = false;
   static bool syncing_state = false;

   if (new_button_state && !old_button_state)
   {
      syncing_state = !syncing_state;
      update_sync = true;
   }
   else if (old_hold_button_state != new_hold_button_state)
   {
      syncing_state = new_hold_button_state;
      update_sync = true;
   }

   if (update_sync)
   {
      // Only apply non-block-state for video if we're using vsync.
      if (g_extern.video_active && g_settings.video.vsync && !g_extern.system.force_nonblock)
         video_set_nonblock_state_func(syncing_state);

      if (g_extern.audio_active)
         audio_set_nonblock_state_func(g_settings.audio.sync ? syncing_state : true);

      g_extern.audio_data.chunk_size =
         syncing_state ? g_extern.audio_data.nonblock_chunk_size : g_extern.audio_data.block_chunk_size;
   }

   old_button_state = new_button_state;
   old_hold_button_state = new_hold_button_state;
}

#if defined(HAVE_SCREENSHOTS) && !defined(_XBOX)
static bool take_screenshot_viewport(void)
{
   struct rarch_viewport vp = {0};
   video_viewport_info_func(&vp);

   if (!vp.width || !vp.height)
      return false;

   uint8_t *buffer = (uint8_t*)malloc(vp.width * vp.height * 3);
   if (!buffer)
      return false;

   if (!video_read_viewport_func(buffer))
   {
      free(buffer);
      return false;
   }

   // Data read from viewport is in bottom-up order, suitable for BMP.
   if (!screenshot_dump(g_settings.screenshot_directory,
         buffer,
         vp.width, vp.height, vp.width * 3, true))
   {
      free(buffer);
      return false;
   }

   free(buffer);
   return true;
}

static bool take_screenshot_raw(void)
{
   const uint16_t *data = (const uint16_t*)g_extern.frame_cache.data;
   unsigned width       = g_extern.frame_cache.width;
   unsigned height      = g_extern.frame_cache.height;
   int pitch            = g_extern.frame_cache.pitch;

   // Negative pitch is needed as screenshot takes bottom-up,
   // but we use top-down.
   return screenshot_dump(g_settings.screenshot_directory,
         data + (height - 1) * (pitch >> 1), 
         width, height, -pitch, false);
}

static void take_screenshot(void)
{
   if (!(*g_settings.screenshot_directory))
      return;

   bool ret = false;

   if (g_settings.video.gpu_screenshot && driver.video->read_viewport && driver.video->viewport_info)
      ret = take_screenshot_viewport();
   else if (g_extern.frame_cache.data)
      ret = take_screenshot_raw();

   const char *msg = NULL;
   if (ret)
   {
      RARCH_LOG("Taking screenshot.\n");
      msg = "Taking screenshot.";
   }
   else
   {
      RARCH_WARN("Failed to take screenshot ...\n");
      msg = "Failed to take screenshot.";
   }

   msg_queue_clear(g_extern.msg_queue);

   if (g_extern.is_paused)
   {
      msg_queue_push(g_extern.msg_queue, msg, 1, 1);
      rarch_render_cached_frame();
   }
   else
      msg_queue_push(g_extern.msg_queue, msg, 1, 180);
}
#endif

static void readjust_audio_input_rate(void)
{
   int avail = audio_write_avail_func();
   //RARCH_LOG_OUTPUT("Audio buffer is %u%% full\n",
   //      (unsigned)(100 - (avail * 100) / g_extern.audio_data.driver_buffer_size));

   unsigned write_index = g_extern.measure_data.buffer_free_samples_count++ & (AUDIO_BUFFER_FREE_SAMPLES_COUNT - 1);
   g_extern.measure_data.buffer_free_samples[write_index] = avail;

   int half_size = g_extern.audio_data.driver_buffer_size / 2;
   int delta_mid = avail - half_size;
   double direction = (double)delta_mid / half_size;

   double adjust = 1.0 + g_settings.audio.rate_control_delta * direction;

   g_extern.audio_data.src_ratio = g_extern.audio_data.orig_src_ratio * adjust;

   //RARCH_LOG_OUTPUT("New rate: %lf, Orig rate: %lf\n",
   //      g_extern.audio_data.src_ratio, g_extern.audio_data.orig_src_ratio);
}

#ifdef HAVE_FFMPEG
static void deinit_recording(void);

static void recording_dump_frame(const void *data, unsigned width, unsigned height, size_t pitch)
{
   struct ffemu_video_data ffemu_data = {0};

   if (g_extern.record_gpu_buffer)
   {
      struct rarch_viewport vp = {0};
      video_viewport_info_func(&vp);
      if (!vp.width || !vp.height)
      {
         RARCH_WARN("Viewport size calculation failed! Will continue using raw data. This will probably not work right ...\n");
         free(g_extern.record_gpu_buffer);
         g_extern.record_gpu_buffer = NULL;

         recording_dump_frame(data, width, height, pitch);
         return;
      }

      // User has resized. We're kinda fucked now.
      if (vp.width != g_extern.record_gpu_width || vp.height != g_extern.record_gpu_height)
      {
         static const char msg[] = "Recording terminated due to resize.";
         RARCH_WARN("%s\n", msg);
         msg_queue_clear(g_extern.msg_queue);
         msg_queue_push(g_extern.msg_queue, msg, 1, 180);

         deinit_recording();
         g_extern.recording = false;
         return;
      }

      // Big bottleneck.
      // Since we might need to do read-backs asynchronously, it might take 3-4 times
      // before this returns true ...
      if (!video_read_viewport_func(g_extern.record_gpu_buffer))
         return;

      ffemu_data.pitch  = g_extern.record_gpu_width * 3;
      ffemu_data.width  = g_extern.record_gpu_width;
      ffemu_data.height = g_extern.record_gpu_height;
      ffemu_data.data   = g_extern.record_gpu_buffer + (ffemu_data.height - 1) * ffemu_data.pitch;

      ffemu_data.pitch  = -ffemu_data.pitch;
   }
   else
   {
      ffemu_data.data    = data;
      ffemu_data.pitch   = pitch;
      ffemu_data.width   = width;
      ffemu_data.height  = height;
      ffemu_data.is_dupe = !data;
   }

   ffemu_push_video(g_extern.rec, &ffemu_data);
}
#endif

static void video_frame(const void *data, unsigned width, unsigned height, size_t pitch)
{
   if (!g_extern.video_active)
      return;

   if (g_extern.system.pix_fmt == RETRO_PIXEL_FORMAT_0RGB1555 && data)
   {
      RARCH_PERFORMANCE_INIT(video_frame_conv);
      RARCH_PERFORMANCE_START(video_frame_conv);
      driver.scaler.in_width = width;
      driver.scaler.in_height = height;
      driver.scaler.out_width = width;
      driver.scaler.out_height = height;
      driver.scaler.in_stride = pitch;
      driver.scaler.out_stride = width * sizeof(uint16_t);

      scaler_ctx_scale(&driver.scaler, driver.scaler_out, data);
      data = driver.scaler_out;
      pitch = driver.scaler.out_stride;
      RARCH_PERFORMANCE_STOP(video_frame_conv);
   }

   // Slightly messy code,
   // but we really need to do processing before blocking on VSync for best possible scheduling.
#ifdef HAVE_FFMPEG
   if (g_extern.recording && (!g_extern.filter.active || !g_settings.video.post_filter_record || !data || g_extern.record_gpu_buffer))
      recording_dump_frame(data, width, height, pitch);
#endif

   const char *msg = msg_queue_pull(g_extern.msg_queue);

#ifdef HAVE_DYLIB
   if (g_extern.filter.active && data)
   {
      struct scaler_ctx *scaler = &g_extern.filter.scaler;
      scaler->in_width   = scaler->out_width = width;
      scaler->in_height  = scaler->out_height = height;
      scaler->in_stride  = pitch;
      scaler->out_stride = width * sizeof(uint16_t);

      scaler_ctx_scale(scaler, g_extern.filter.scaler_out, data);

      unsigned owidth = width;
      unsigned oheight = height;
      g_extern.filter.psize(&owidth, &oheight);
      g_extern.filter.prender(g_extern.filter.colormap, g_extern.filter.buffer, 
            g_extern.filter.pitch, g_extern.filter.scaler_out, scaler->out_stride, width, height);

#ifdef HAVE_FFMPEG
      if (g_extern.recording && g_settings.video.post_filter_record)
         recording_dump_frame(g_extern.filter.buffer, owidth, oheight, g_extern.filter.pitch);
#endif

      if (!video_frame_func(g_extern.filter.buffer, owidth, oheight, g_extern.filter.pitch, msg))
         g_extern.video_active = false;
   }
   else if (!video_frame_func(data, width, height, pitch, msg))
      g_extern.video_active = false;
#else
   if (!video_frame_func(data, width, height, pitch, msg))
      g_extern.video_active = false;
#endif

   g_extern.frame_cache.data   = data;
   g_extern.frame_cache.width  = width;
   g_extern.frame_cache.height = height;
   g_extern.frame_cache.pitch  = pitch;
}

void rarch_render_cached_frame(void)
{
#ifdef HAVE_FFMPEG
   // Cannot allow FFmpeg recording when pushing duped frames.
   bool recording = g_extern.recording;
   g_extern.recording = false;
#endif

   // Not 100% safe, since the library might have
   // freed the memory, but no known implementations do this :D
   // It would be really stupid at any rate ...
   video_frame(g_extern.frame_cache.data,
         g_extern.frame_cache.width,
         g_extern.frame_cache.height,
         g_extern.frame_cache.pitch);

#ifdef HAVE_FFMPEG
   g_extern.recording = recording;
#endif
}

static bool audio_flush(const int16_t *data, size_t samples)
{
#ifdef HAVE_FFMPEG
   if (g_extern.recording)
   {
      struct ffemu_audio_data ffemu_data = {0};
      ffemu_data.data                    = data;
      ffemu_data.frames                  = samples / 2;

      ffemu_push_audio(g_extern.rec, &ffemu_data);
   }
#endif

   if (g_extern.is_paused || g_extern.audio_data.mute)
      return true;
   if (!g_extern.audio_active)
      return false;

   const float *output_data = NULL;
   unsigned output_frames      = 0;

   struct resampler_data src_data = {0};
   RARCH_PERFORMANCE_INIT(audio_convert_s16);
   RARCH_PERFORMANCE_START(audio_convert_s16);
   audio_convert_s16_to_float(g_extern.audio_data.data, data, samples,
         g_extern.audio_data.volume_gain);
   RARCH_PERFORMANCE_STOP(audio_convert_s16);

#if defined(HAVE_DYLIB)
   rarch_dsp_output_t dsp_output = {0};
   rarch_dsp_input_t dsp_input   = {0};
   dsp_input.samples             = g_extern.audio_data.data;
   dsp_input.frames              = samples >> 1;

   if (g_extern.audio_data.dsp_plugin)
      g_extern.audio_data.dsp_plugin->process(g_extern.audio_data.dsp_handle, &dsp_output, &dsp_input);

   src_data.data_in      = dsp_output.samples ? dsp_output.samples : g_extern.audio_data.data;
   src_data.input_frames = dsp_output.samples ? dsp_output.frames : (samples >> 1);
#else
   src_data.data_in      = g_extern.audio_data.data;
   src_data.input_frames = samples >> 1;
#endif

   src_data.data_out = g_extern.audio_data.outsamples;

   if (g_extern.audio_data.rate_control)
      readjust_audio_input_rate();

   src_data.ratio = g_extern.audio_data.src_ratio;
   if (g_extern.is_slowmotion)
      src_data.ratio *= g_settings.slowmotion_ratio;

   RARCH_PERFORMANCE_INIT(resampler_proc);
   RARCH_PERFORMANCE_START(resampler_proc);
   rarch_resampler_process(g_extern.audio_data.resampler,
         g_extern.audio_data.resampler_data, &src_data);
   RARCH_PERFORMANCE_STOP(resampler_proc);

   output_data   = g_extern.audio_data.outsamples;
   output_frames = src_data.output_frames;

   if (g_extern.audio_data.use_float)
   {
      if (audio_write_func(output_data, output_frames * sizeof(float) * 2) < 0)
      {
         RARCH_ERR("Audio backend failed to write. Will continue without sound.\n");
         return false;
      }
   }
   else
   {
      RARCH_PERFORMANCE_INIT(audio_convert_float);
      RARCH_PERFORMANCE_START(audio_convert_float);
      audio_convert_float_to_s16(g_extern.audio_data.conv_outsamples,
            output_data, output_frames * 2);
      RARCH_PERFORMANCE_STOP(audio_convert_float);

      if (audio_write_func(g_extern.audio_data.conv_outsamples, output_frames * sizeof(int16_t) * 2) < 0)
      {
         RARCH_ERR("Audio backend failed to write. Will continue without sound.\n");
         return false;
      }
   }

   return true;
}

static void audio_sample_rewind(int16_t left, int16_t right)
{
   g_extern.audio_data.rewind_buf[--g_extern.audio_data.rewind_ptr] = right;
   g_extern.audio_data.rewind_buf[--g_extern.audio_data.rewind_ptr] = left;
}

size_t audio_sample_batch_rewind(const int16_t *data, size_t frames)
{
   size_t samples = frames << 1;
   for (size_t i = 0; i < samples; i++)
      g_extern.audio_data.rewind_buf[--g_extern.audio_data.rewind_ptr] = data[i];

   return frames;
}

static void audio_sample(int16_t left, int16_t right)
{
   g_extern.audio_data.conv_outsamples[g_extern.audio_data.data_ptr++] = left;
   g_extern.audio_data.conv_outsamples[g_extern.audio_data.data_ptr++] = right;

   if (g_extern.audio_data.data_ptr < g_extern.audio_data.chunk_size)
      return;

   g_extern.audio_active = audio_flush(g_extern.audio_data.conv_outsamples,
         g_extern.audio_data.data_ptr) && g_extern.audio_active;

   g_extern.audio_data.data_ptr = 0;
}

size_t audio_sample_batch(const int16_t *data, size_t frames)
{
   if (frames > (AUDIO_CHUNK_SIZE_NONBLOCKING >> 1))
      frames = AUDIO_CHUNK_SIZE_NONBLOCKING >> 1;

   g_extern.audio_active = audio_flush(data, frames << 1) && g_extern.audio_active;
   return frames;
}

#ifdef HAVE_OVERLAY
static inline void input_poll_overlay(void)
{
   driver.overlay_state = 0;

   unsigned device = input_overlay_full_screen(driver.overlay) ?
      RARCH_DEVICE_POINTER_SCREEN : RETRO_DEVICE_POINTER;

   bool polled = false;
   for (unsigned i = 0;
         input_input_state_func(NULL, 0, device, i, RETRO_DEVICE_ID_POINTER_PRESSED);
         i++)
   {
      int16_t x = input_input_state_func(NULL, 0,
            device, i, RETRO_DEVICE_ID_POINTER_X);
      int16_t y = input_input_state_func(NULL, 0,
            device, i, RETRO_DEVICE_ID_POINTER_Y);

      driver.overlay_state |= input_overlay_poll(driver.overlay, x, y);
      polled = true;
   }

   if (!polled)
      input_overlay_poll_clear(driver.overlay);
}
#endif

static void input_poll(void)
{
   input_poll_func();

#ifdef HAVE_OVERLAY
   if (driver.overlay) // Poll overlay state
      input_poll_overlay();
#endif
}

// Turbo scheme: If turbo button is held, all buttons pressed except for D-pad will go into
// a turbo mode. Until the button is released again, the input state will be modulated by a periodic pulse defined
// by the configured duty cycle.
static bool input_apply_turbo(unsigned port, unsigned id, bool res)
{
   if (res && g_extern.turbo_frame_enable[port])
      g_extern.turbo_enable[port] |= (1 << id);
   else if (!res)
      g_extern.turbo_enable[port] &= ~(1 << id);

   if (g_extern.turbo_enable[port] & (1 << id))
      return res & ((g_extern.turbo_count % g_settings.input.turbo_period) < g_settings.input.turbo_duty_cycle);
   else
      return res;
}

static int16_t input_state(unsigned port, unsigned device, unsigned index, unsigned id)
{
   device &= RETRO_DEVICE_MASK;

#ifdef HAVE_BSV_MOVIE
   if (g_extern.bsv.movie && g_extern.bsv.movie_playback)
   {
      int16_t ret;
      if (bsv_movie_get_input(g_extern.bsv.movie, &ret))
         return ret;
      else
         g_extern.bsv.movie_end = true;
   }
#endif

   static const struct retro_keybind *binds[MAX_PLAYERS] = {
      g_settings.input.binds[0],
      g_settings.input.binds[1],
      g_settings.input.binds[2],
      g_settings.input.binds[3],
      g_settings.input.binds[4],
      g_settings.input.binds[5],
      g_settings.input.binds[6],
      g_settings.input.binds[7],
   };

   int16_t res = 0;
   if (id < RARCH_FIRST_META_KEY || device == RETRO_DEVICE_KEYBOARD)
      res = input_input_state_func(binds, port, device, index, id);

#ifdef HAVE_OVERLAY
   if (device == RETRO_DEVICE_JOYPAD && port == 0)
      res |= driver.overlay_state & (UINT64_C(1) << id) ? 1 : 0;
#endif

   // Don't allow turbo for D-pad.
   if (device == RETRO_DEVICE_JOYPAD && (id < RETRO_DEVICE_ID_JOYPAD_UP || id > RETRO_DEVICE_ID_JOYPAD_RIGHT))
      res = input_apply_turbo(port, id, res);

#ifdef HAVE_BSV_MOVIE
   if (g_extern.bsv.movie && !g_extern.bsv.movie_playback)
      bsv_movie_set_input(g_extern.bsv.movie, res);
#endif

   return res;
}

#ifdef _WIN32
#define RARCH_DEFAULT_CONF_PATH_STR "\n\t\tDefaults to retroarch.cfg in same directory as retroarch.exe."
#else
#define RARCH_DEFAULT_CONF_PATH_STR "\n\t\tBy default looks for config in $XDG_CONFIG_HOME/retroarch/retroarch.cfg,\n\t\t$HOME/.config/retroarch/retroarch.cfg,\n\t\tand $HOME/.retroarch.cfg."
#endif

#include "config.features.h"

#define _PSUPP(var, name, desc) printf("\t%s:\n\t\t%s: %s\n", name, desc, _##var##_supp ? "yes" : "no")
static void print_features(void)
{
   puts("");
   puts("Features:");
   _PSUPP(sdl, "SDL", "SDL drivers");
   _PSUPP(thread, "Threads", "Threading support");
   _PSUPP(opengl, "OpenGL", "OpenGL driver");
   _PSUPP(kms, "KMS", "KMS/EGL context support");
   _PSUPP(egl, "EGL", "EGL context support");
   _PSUPP(vg, "OpenVG", "OpenVG output support");
   _PSUPP(xvideo, "XVideo", "XVideo output");
   _PSUPP(alsa, "ALSA", "audio driver");
   _PSUPP(oss, "OSS", "audio driver");
   _PSUPP(jack, "Jack", "audio driver");
   _PSUPP(rsound, "RSound", "audio driver");
   _PSUPP(roar, "RoarAudio", "audio driver");
   _PSUPP(pulse, "PulseAudio", "audio driver");
   _PSUPP(dsound, "DirectSound", "audio driver");
   _PSUPP(xaudio, "XAudio2", "audio driver");
   _PSUPP(zlib, "zlib", "PNG encode/decode and .zip extraction");
   _PSUPP(al, "OpenAL", "audio driver");
   _PSUPP(dylib, "External", "External filter and plugin support");
   _PSUPP(cg, "Cg", "Cg pixel shaders");
   _PSUPP(libxml2, "libxml2", "libxml2 XML parsing");
   _PSUPP(sdl_image, "SDL_image", "SDL_image image loading");
   _PSUPP(fbo, "FBO", "OpenGL render-to-texture (multi-pass shaders)");
   _PSUPP(dynamic, "Dynamic", "Dynamic run-time loading of libretro library");
   _PSUPP(ffmpeg, "FFmpeg", "On-the-fly recording of gameplay with libavcodec");
   _PSUPP(freetype, "FreeType", "TTF font rendering with FreeType");
   _PSUPP(netplay, "Netplay", "Peer-to-peer netplay");
   _PSUPP(python, "Python", "Script support in shaders");
}
#undef _PSUPP

static void print_compiler(FILE *file)
{
   fprintf(file, "\nCompiler: ");
#if defined(_MSC_VER)
   fprintf(file, "MSVC (%d) %u-bit\n", _MSC_VER, (unsigned)(CHAR_BIT * sizeof(size_t)));
#elif defined(__SNC__)
   fprintf(file, "SNC (%d) %u-bit\n",
      __SN_VER__, (unsigned)(CHAR_BIT * sizeof(size_t)));
#elif defined(_WIN32) && defined(__GNUC__)
   fprintf(file, "MinGW (%d.%d.%d) %u-bit\n",
      __GNUC__, __GNUC_MINOR__, __GNUC_PATCHLEVEL__, (unsigned)(CHAR_BIT * sizeof(size_t)));
#elif defined(__clang__)
   fprintf(file, "Clang/LLVM (%s) %u-bit\n",
      __VERSION__, (unsigned)(CHAR_BIT * sizeof(size_t)));
#elif defined(__GNUC__)
   fprintf(file, "GCC (%d.%d.%d) %u-bit\n",
      __GNUC__, __GNUC_MINOR__, __GNUC_PATCHLEVEL__, (unsigned)(CHAR_BIT * sizeof(size_t)));
#else
   fprintf(file, "Unknown compiler %u-bit\n",
      (unsigned)(CHAR_BIT * sizeof(size_t)));
#endif
   fprintf(file, "Built: %s\n", __DATE__);
}

static void print_help(void)
{
   puts("===================================================================");
#ifndef __BLACKBERRY_QNX__
   /* To get around error 'too many decimal points in number - expected ')' before numeric constant */
   puts("RetroArch: Frontend for libretro -- v" PACKAGE_VERSION " --");
#endif
   print_compiler(stdout);
   puts("===================================================================");
   puts("Usage: retroarch [rom file] [options...]");
   puts("\t-h/--help: Show this help message.");
   puts("\t--features: Prints available features compiled into RetroArch.");
   puts("\t-s/--save: Path for save file (*.srm). Required when rom is input from stdin.");
   puts("\t-f/--fullscreen: Start RetroArch in fullscreen regardless of config settings.");
   puts("\t-S/--savestate: Path to use for save states. If not selected, *.state will be assumed.");
   puts("\t-c/--config: Path for config file." RARCH_DEFAULT_CONF_PATH_STR);
   puts("\t--appendconfig: Extra config files are loaded in, and take priority over config selected in -c (or default).");
   puts("\t\tMultiple configs are delimited by ','.");
#ifdef HAVE_DYNAMIC
   puts("\t-L/--libretro: Path to libretro implementation. Overrides any config setting.");
#endif
   puts("\t-g/--gameboy: Path to Gameboy ROM. Load SuperGameBoy as the regular rom.");
   puts("\t-b/--bsx: Path to BSX rom. Load BSX BIOS as the regular rom.");
   puts("\t-B/--bsxslot: Path to BSX slotted rom. Load BSX BIOS as the regular rom.");
   puts("\t--sufamiA: Path to A slot of Sufami Turbo. Load Sufami base cart as regular rom.");
   puts("\t--sufamiB: Path to B slot of Sufami Turbo.");

   printf("\t-N/--nodevice: Disconnects controller device connected to port (1 to %d).\n", MAX_PLAYERS);
   printf("\t-A/--dualanalog: Connect a DualAnalog controller to port (1 to %d).\n", MAX_PLAYERS);
   printf("\t-m/--mouse: Connect a mouse into port of the device (1 to %d).\n", MAX_PLAYERS); 
   puts("\t-p/--scope: Connect a virtual SuperScope into port 2. (SNES specific).");
   puts("\t-j/--justifier: Connect a virtual Konami Justifier into port 2. (SNES specific).");
   puts("\t-J/--justifiers: Daisy chain two virtual Konami Justifiers into port 2. (SNES specific).");
   puts("\t-4/--multitap: Connect a SNES multitap to port 2. (SNES specific).");

#ifdef HAVE_BSV_MOVIE
   puts("\t-P/--bsvplay: Playback a BSV movie file.");
   puts("\t-R/--bsvrecord: Start recording a BSV movie file from the beginning.");
   puts("\t-M/--sram-mode: Takes an argument telling how SRAM should be handled in the session.");
#endif
   puts("\t\t{no,}load-{no,}save describes if SRAM should be loaded, and if SRAM should be saved.");
   puts("\t\tDo note that noload-save implies that save files will be deleted and overwritten.");

#ifdef HAVE_NETPLAY
   puts("\t-H/--host: Host netplay as player 1.");
   puts("\t-C/--connect: Connect to netplay as player 2.");
   puts("\t--port: Port used to netplay. Default is 55435.");
   puts("\t-F/--frames: Sync frames when using netplay.");
   puts("\t--spectate: Netplay will become spectating mode.");
   puts("\t\tHost can live stream the game content to players that connect.");
   puts("\t\tHowever, the client will not be able to play. Multiple clients can connect to the host.");
   puts("\t--nick: Picks a nickname for use with netplay. Not mandatory.");
#endif
#ifdef HAVE_NETWORK_CMD
   puts("\t--command: Sends a command over UDP to an already running RetroArch process.");
   puts("\t\tAvailable commands are listed if command is invalid.");
#endif

#ifdef HAVE_FFMPEG
   puts("\t-r/--record: Path to record video file.\n\t\tUsing .mkv extension is recommended.");
   puts("\t--recordconfig: Path to settings used during recording.");
   puts("\t--size: Overrides output video size when recording with FFmpeg (format: WIDTHxHEIGHT).");
#endif
   puts("\t-v/--verbose: Verbose logging.");
   puts("\t-U/--ups: Specifies path for UPS patch that will be applied to ROM.");
   puts("\t--bps: Specifies path for BPS patch that will be applied to ROM.");
   puts("\t--ips: Specifies path for IPS patch that will be applied to ROM.");
   puts("\t--no-patch: Disables all forms of rom patching.");
   puts("\t-X/--xml: Specifies path to XML memory map.");
   puts("\t-D/--detach: Detach RetroArch from the running console. Not relevant for all platforms.\n");
}

static void set_basename(const char *path)
{
   strlcpy(g_extern.fullpath, path, sizeof(g_extern.fullpath));

   strlcpy(g_extern.basename, path, sizeof(g_extern.basename));
   char *dst = strrchr(g_extern.basename, '.');
   if (dst)
      *dst = '\0';
}

static void set_paths(const char *path)
{
   set_basename(path);

   if (!g_extern.has_set_save_path)
      fill_pathname_noext(g_extern.savefile_name_srm, g_extern.basename, ".srm", sizeof(g_extern.savefile_name_srm));
   if (!g_extern.has_set_state_path)
      fill_pathname_noext(g_extern.savestate_name, g_extern.basename, ".state", sizeof(g_extern.savestate_name));

   if (path_is_directory(g_extern.savefile_name_srm))
   {
      fill_pathname_dir(g_extern.savefile_name_srm, g_extern.basename, ".srm", sizeof(g_extern.savefile_name_srm));
      RARCH_LOG("Redirecting save file to \"%s\".\n", g_extern.savefile_name_srm);
   }
   if (path_is_directory(g_extern.savestate_name))
   {
      fill_pathname_dir(g_extern.savestate_name, g_extern.basename, ".state", sizeof(g_extern.savestate_name));
      RARCH_LOG("Redirecting save state to \"%s\".\n", g_extern.savestate_name);
   }

   // If this is already set,
   // do not overwrite it as this was initialized before in a menu or otherwise.
   if (!*g_settings.system_directory)
      fill_pathname_basedir(g_settings.system_directory, path, sizeof(g_settings.system_directory));

   if (*g_extern.config_path && path_is_directory(g_extern.config_path))
   {
      fill_pathname_dir(g_extern.config_path, g_extern.basename, ".cfg", sizeof(g_extern.config_path));
      RARCH_LOG("Redirecting config file to \"%s\".\n", g_extern.config_path);
      if (!path_file_exists(g_extern.config_path))
      {
         *g_extern.config_path = '\0';
         RARCH_LOG("Did not find config file. Using system default.\n");
      }
   }
}

static void verify_stdin_paths(void)
{
   if (!*g_extern.savefile_name_srm)
   {
      RARCH_ERR("Need savefile path argument (--save) when reading rom from stdin.\n");
      print_help();
      rarch_fail(1, "verify_stdin_paths()");
   }
   else if (!*g_extern.savestate_name)
   {
      RARCH_ERR("Need savestate path argument (--savestate) when reading rom from stdin.\n");
      print_help();
      rarch_fail(1, "verify_stdin_paths()");
   }

   if (path_is_directory(g_extern.savefile_name_srm))
   {
      RARCH_ERR("Cannot specify directory for path argument (--save) when reading from stdin.\n");
      print_help();
      rarch_fail(1, "verify_stdin_paths()");
   }
   else if (path_is_directory(g_extern.savestate_name))
   {
      RARCH_ERR("Cannot specify directory for path argument (--savestate) when reading from stdin.\n");
      print_help();
      rarch_fail(1, "verify_stdin_paths()");
   }
   else if (path_is_directory(g_extern.config_path))
   {
      RARCH_ERR("Cannot specify directory for config file (--config) when reading from stdin.\n");
      print_help();
      rarch_fail(1, "verify_stdin_paths()");
   }

   driver.stdin_claimed = true;
}

static void parse_input(int argc, char *argv[])
{
   if (argc < 2)
   {
      print_help();
      rarch_fail(1, "parse_input()");
   }

   // Make sure we can call parse_input several times ...
   optind = 1;

   int val = 0;

   const struct option opts[] = {
#ifdef HAVE_DYNAMIC
      { "libretro", 1, NULL, 'L' },
#endif
      { "help", 0, NULL, 'h' },
      { "save", 1, NULL, 's' },
      { "fullscreen", 0, NULL, 'f' },
#ifdef HAVE_FFMPEG
      { "record", 1, NULL, 'r' },
      { "recordconfig", 1, &val, 'R' },
      { "size", 1, &val, 's' },
#endif
      { "verbose", 0, NULL, 'v' },
      { "gameboy", 1, NULL, 'g' },
      { "config", 1, NULL, 'c' },
      { "appendconfig", 1, &val, 'C' },
      { "mouse", 1, NULL, 'm' },
      { "nodevice", 1, NULL, 'N' },
      { "scope", 0, NULL, 'p' },
      { "justifier", 0, NULL, 'j' },
      { "justifiers", 0, NULL, 'J' },
      { "dualanalog", 1, NULL, 'A' },
      { "savestate", 1, NULL, 'S' },
      { "bsx", 1, NULL, 'b' },
      { "bsxslot", 1, NULL, 'B' },
      { "multitap", 0, NULL, '4' },
      { "sufamiA", 1, NULL, 'Y' },
      { "sufamiB", 1, NULL, 'Z' },
#ifdef HAVE_BSV_MOVIE
      { "bsvplay", 1, NULL, 'P' },
      { "bsvrecord", 1, NULL, 'R' },
      { "sram-mode", 1, NULL, 'M' },
#endif
#ifdef HAVE_NETPLAY
      { "host", 0, NULL, 'H' },
      { "connect", 1, NULL, 'C' },
      { "frames", 1, NULL, 'F' },
      { "port", 1, &val, 'p' },
      { "spectate", 0, &val, 'S' },
      { "nick", 1, &val, 'N' },
#endif
#ifdef HAVE_NETWORK_CMD
      { "command", 1, &val, 'c' },
#endif
      { "ups", 1, NULL, 'U' },
      { "bps", 1, &val, 'B' },
      { "ips", 1, &val, 'I' },
      { "no-patch", 0, &val, 'n' },
      { "xml", 1, NULL, 'X' },
      { "detach", 0, NULL, 'D' },
      { "features", 0, &val, 'f' },
      { NULL, 0, NULL, 0 }
   };

#ifdef HAVE_FFMPEG
#define FFMPEG_RECORD_ARG "r:"
#else
#define FFMPEG_RECORD_ARG
#endif

#ifdef HAVE_DYNAMIC
#define DYNAMIC_ARG "L:"
#else
#define DYNAMIC_ARG
#endif

#ifdef HAVE_NETPLAY
#define NETPLAY_ARG "HC:F:"
#else
#define NETPLAY_ARG
#endif

#ifdef HAVE_BSV_MOVIE
#define BSV_MOVIE_ARG "P:R:M:"
#else
#define BSV_MOVIE_ARG
#endif

   const char *optstring = "hs:fvS:m:p4jJA:g:b:c:B:Y:Z:U:DN:X:" BSV_MOVIE_ARG NETPLAY_ARG DYNAMIC_ARG FFMPEG_RECORD_ARG;
#ifdef RARCH_CONSOLE
   // hack - done for reentrancy reasons
   g_extern.has_set_save_path = false;
   g_extern.has_set_state_path = false;
#endif

   for (;;)
   {
      val = 0;
      int c = getopt_long(argc, argv, optstring, opts, NULL);
      int port;

      if (c == -1)
         break;


      switch (c)
      {
         case 'h':
            print_help();
            exit(0);

         case '4':
            g_extern.has_multitap = true;
            break;

         case 'j':
            g_extern.has_justifier = true;
            break;

         case 'J':
            g_extern.has_justifiers = true;
            break;

         case 'A':
            port = strtol(optarg, NULL, 0);
            if (port < 1 || port > MAX_PLAYERS)
            {
               RARCH_ERR("Connect dualanalog to a valid port.\n");
               print_help();
               rarch_fail(1, "parse_input()");
            }
            g_extern.has_dualanalog[port - 1] = true;
            break;

         case 's':
            strlcpy(g_extern.savefile_name_srm, optarg, sizeof(g_extern.savefile_name_srm));
            g_extern.has_set_save_path = true;
            break;

         case 'f':
            g_extern.force_fullscreen = true;
            break;

         case 'g':
            strlcpy(g_extern.gb_rom_path, optarg, sizeof(g_extern.gb_rom_path));
            g_extern.game_type = RARCH_CART_SGB;
            break;

         case 'b':
            strlcpy(g_extern.bsx_rom_path, optarg, sizeof(g_extern.bsx_rom_path));
            g_extern.game_type = RARCH_CART_BSX;
            break;

         case 'B':
            strlcpy(g_extern.bsx_rom_path, optarg, sizeof(g_extern.bsx_rom_path));
            g_extern.game_type = RARCH_CART_BSX_SLOTTED;
            break;

         case 'Y':
            strlcpy(g_extern.sufami_rom_path[0], optarg, sizeof(g_extern.sufami_rom_path[0]));
            g_extern.game_type = RARCH_CART_SUFAMI;
            break;

         case 'Z':
            strlcpy(g_extern.sufami_rom_path[1], optarg, sizeof(g_extern.sufami_rom_path[1]));
            g_extern.game_type = RARCH_CART_SUFAMI;
            break;

         case 'S':
            strlcpy(g_extern.savestate_name, optarg, sizeof(g_extern.savestate_name));
            g_extern.has_set_state_path = true;
            break;

         case 'v':
            g_extern.verbose = true;
            break;

         case 'm':
            port = strtol(optarg, NULL, 0);
            if (port < 1 || port > MAX_PLAYERS)
            {
               RARCH_ERR("Connect mouse to a valid port.\n");
               print_help();
               rarch_fail(1, "parse_input()");
            }
            g_extern.has_mouse[port - 1] = true;
            break;

         case 'N':
            port = strtol(optarg, NULL, 0);
            if (port < 1 || port > MAX_PLAYERS)
            {
               RARCH_ERR("Disconnect device from a valid port.\n");
               print_help();
               rarch_fail(1, "parse_input()");
            }
            g_extern.disconnect_device[port - 1] = true;
            break;

         case 'p':
            g_extern.has_scope = true;
            break;

         case 'c':
            strlcpy(g_extern.config_path, optarg, sizeof(g_extern.config_path));
            break;

#ifdef HAVE_FFMPEG
         case 'r':
            strlcpy(g_extern.record_path, optarg, sizeof(g_extern.record_path));
            g_extern.recording = true;
            break;
#endif

#ifdef HAVE_DYNAMIC
         case 'L':
            strlcpy(g_settings.libretro, optarg, sizeof(g_settings.libretro));
            break;
#endif

#ifdef HAVE_BSV_MOVIE
         case 'P':
         case 'R':
            strlcpy(g_extern.bsv.movie_start_path, optarg,
                  sizeof(g_extern.bsv.movie_start_path));
            g_extern.bsv.movie_start_playback = c == 'P';
            g_extern.bsv.movie_start_recording = c == 'R';
            break;

         case 'M':
            if (strcmp(optarg, "noload-nosave") == 0)
            {
               g_extern.sram_load_disable = true;
               g_extern.sram_save_disable = true;
            }
            else if (strcmp(optarg, "noload-save") == 0)
               g_extern.sram_load_disable = true;
            else if (strcmp(optarg, "load-nosave") == 0)
               g_extern.sram_save_disable = true;
            else if (strcmp(optarg, "load-save") != 0)
            {
               RARCH_ERR("Invalid argument in --sram-mode.\n");
               print_help();
               rarch_fail(1, "parse_input()");
            }
            break;
#endif

#ifdef HAVE_NETPLAY
         case 'H':
            g_extern.netplay_enable = true;
            break;

         case 'C':
            g_extern.netplay_enable = true;
            strlcpy(g_extern.netplay_server, optarg, sizeof(g_extern.netplay_server));
            break;

         case 'F':
            g_extern.netplay_sync_frames = strtol(optarg, NULL, 0);
            break;
#endif

         case 'U':
            strlcpy(g_extern.ups_name, optarg, sizeof(g_extern.ups_name));
            g_extern.ups_pref = true;
            break;

         case 'X':
            strlcpy(g_extern.xml_name, optarg, sizeof(g_extern.xml_name));
            break;

         case 'D':
#if defined(_WIN32) && !defined(_XBOX)
            FreeConsole();
#endif
            break;

         case 0:
            switch (val)
            {
#ifdef HAVE_NETPLAY
               case 'p':
                  g_extern.netplay_port = strtoul(optarg, NULL, 0);
                  break;

               case 'S':
                  g_extern.netplay_is_spectate = true;
                  break;

               case 'N':
                  strlcpy(g_extern.netplay_nick, optarg, sizeof(g_extern.netplay_nick));
                  break;
#endif

#ifdef HAVE_NETWORK_CMD
               case 'c':
                  if (network_cmd_send(optarg))
                     exit(0);
                  else
                     rarch_fail(1, "network_cmd_send()");
                  break;
#endif

               case 'C':
                  strlcpy(g_extern.append_config_path, optarg, sizeof(g_extern.append_config_path));
                  break;

               case 'B':
                  strlcpy(g_extern.bps_name, optarg, sizeof(g_extern.bps_name));
                  g_extern.bps_pref = true;
                  break;

               case 'I':
                  strlcpy(g_extern.ips_name, optarg, sizeof(g_extern.ips_name));
                  g_extern.ips_pref = true;
                  break;

               case 'n':
                  g_extern.block_patch = true;
                  break;

#ifdef HAVE_FFMPEG
               case 's':
               {
                  errno = 0;
                  char *ptr;
                  g_extern.record_width = strtoul(optarg, &ptr, 0);
                  if ((*ptr != 'x') || errno)
                  {
                     RARCH_ERR("Wrong format for --size.\n");
                     print_help();
                     rarch_fail(1, "parse_input()");
                  }

                  ptr++;
                  g_extern.record_height = strtoul(ptr, &ptr, 0);
                  if ((*ptr != '\0') || errno)
                  {
                     RARCH_ERR("Wrong format for --size.\n");
                     print_help();
                     rarch_fail(1, "parse_input()");
                  }
                  break;
               }

               case 'R':
                  strlcpy(g_extern.record_config, optarg, sizeof(g_extern.record_config));
                  break;
#endif
               case 'f':
                  print_features();
                  exit(0);

               default:
                  break;
            }
            break;

         case '?':
            print_help();
            rarch_fail(1, "parse_input()");

         default:
            RARCH_ERR("Error parsing arguments.\n");
            rarch_fail(1, "parse_input()");
      }
   }

   if (optind < argc)
      set_paths(argv[optind]);
   else
      verify_stdin_paths();
}

static void init_controllers(void)
{
   for (unsigned i = 0; i < MAX_PLAYERS; i++)
   {
      if (g_extern.disconnect_device[i])
      {
         RARCH_LOG("Disconnecting device from port %u.\n", i + 1);
         pretro_set_controller_port_device(i, RETRO_DEVICE_NONE);
      }
      else if (g_extern.has_dualanalog[i])
      {
         RARCH_LOG("Connecting dualanalog to port %u.\n", i + 1);
         pretro_set_controller_port_device(i, RETRO_DEVICE_ANALOG);
      }
      else if (g_extern.has_mouse[i])
      {
         RARCH_LOG("Connecting mouse to port %u.\n", i + 1);
         pretro_set_controller_port_device(i, RETRO_DEVICE_MOUSE);
      }
   }

   if (g_extern.has_justifier)
   {
      RARCH_LOG("Connecting Justifier to port 2.\n");
      pretro_set_controller_port_device(1, RETRO_DEVICE_LIGHTGUN_JUSTIFIER);
   }
   else if (g_extern.has_justifiers)
   {
      RARCH_LOG("Connecting Justifiers to port 2.\n");
      pretro_set_controller_port_device(1, RETRO_DEVICE_LIGHTGUN_JUSTIFIERS);
   }
   else if (g_extern.has_multitap)
   {
      RARCH_LOG("Connecting Multitap to port 2.\n");
      pretro_set_controller_port_device(1, RETRO_DEVICE_JOYPAD_MULTITAP);
   }
   else if (g_extern.has_scope)
   {
      RARCH_LOG("Connecting scope to port 2.\n");
      pretro_set_controller_port_device(1, RETRO_DEVICE_LIGHTGUN_SUPER_SCOPE);
   }
}

static inline void load_save_files(void)
{
   switch (g_extern.game_type)
   {
      case RARCH_CART_NORMAL:
         load_ram_file(g_extern.savefile_name_srm, RETRO_MEMORY_SAVE_RAM);
         load_ram_file(g_extern.savefile_name_rtc, RETRO_MEMORY_RTC);
         break;

      case RARCH_CART_SGB:
         load_ram_file(g_extern.savefile_name_srm, RETRO_MEMORY_SNES_GAME_BOY_RAM);
         load_ram_file(g_extern.savefile_name_rtc, RETRO_MEMORY_SNES_GAME_BOY_RTC);
         break;

      case RARCH_CART_BSX:
      case RARCH_CART_BSX_SLOTTED:
         load_ram_file(g_extern.savefile_name_srm, RETRO_MEMORY_SNES_BSX_RAM);
         load_ram_file(g_extern.savefile_name_psrm, RETRO_MEMORY_SNES_BSX_PRAM);
         break;

      case RARCH_CART_SUFAMI:
         load_ram_file(g_extern.savefile_name_asrm, RETRO_MEMORY_SNES_SUFAMI_TURBO_A_RAM);
         load_ram_file(g_extern.savefile_name_bsrm, RETRO_MEMORY_SNES_SUFAMI_TURBO_B_RAM);
         break;

      default:
         break;
   }
}

static inline void save_files(void)
{
   switch (g_extern.game_type)
   {
      case RARCH_CART_NORMAL:
         RARCH_LOG("Saving regular SRAM.\n");
         RARCH_LOG("SRM: %s\n", g_extern.savefile_name_srm);
         RARCH_LOG("RTC: %s\n", g_extern.savefile_name_rtc);
         save_ram_file(g_extern.savefile_name_srm, RETRO_MEMORY_SAVE_RAM);
         save_ram_file(g_extern.savefile_name_rtc, RETRO_MEMORY_RTC);
         break;

      case RARCH_CART_SGB:
         RARCH_LOG("Saving Gameboy SRAM.\n");
         RARCH_LOG("SRM: %s\n", g_extern.savefile_name_srm);
         RARCH_LOG("RTC: %s\n", g_extern.savefile_name_rtc);
         save_ram_file(g_extern.savefile_name_srm, RETRO_MEMORY_SNES_GAME_BOY_RAM);
         save_ram_file(g_extern.savefile_name_rtc, RETRO_MEMORY_SNES_GAME_BOY_RTC);
         break;

      case RARCH_CART_BSX:
      case RARCH_CART_BSX_SLOTTED:
         RARCH_LOG("Saving BSX (P)RAM.\n");
         RARCH_LOG("SRM:  %s\n", g_extern.savefile_name_srm);
         RARCH_LOG("PSRM: %s\n", g_extern.savefile_name_psrm);
         save_ram_file(g_extern.savefile_name_srm, RETRO_MEMORY_SNES_BSX_RAM);
         save_ram_file(g_extern.savefile_name_psrm, RETRO_MEMORY_SNES_BSX_PRAM);
         break;

      case RARCH_CART_SUFAMI:
         RARCH_LOG("Saving Sufami turbo A/B RAM.\n");
         RARCH_LOG("ASRM: %s\n", g_extern.savefile_name_asrm);
         RARCH_LOG("BSRM: %s\n", g_extern.savefile_name_bsrm);
         save_ram_file(g_extern.savefile_name_asrm, RETRO_MEMORY_SNES_SUFAMI_TURBO_A_RAM);
         save_ram_file(g_extern.savefile_name_bsrm, RETRO_MEMORY_SNES_SUFAMI_TURBO_B_RAM);
         break;

      default:
         break;
   }
}


#ifdef HAVE_FFMPEG
static void init_recording(void)
{
   if (!g_extern.recording)
      return;

   double fps = g_extern.system.av_info.timing.fps;
   double samplerate = g_extern.system.av_info.timing.sample_rate;
   RARCH_LOG("Custom timing given: FPS: %.4f, Sample rate: %.4f\n", (float)fps, (float)samplerate);

   struct ffemu_params params = {0};
   const struct retro_system_av_info *info = &g_extern.system.av_info;
   params.out_width  = info->geometry.base_width;
   params.out_height = info->geometry.base_height;
   params.fb_width   = info->geometry.max_width;
   params.fb_height  = info->geometry.max_height;
   params.channels   = 2;
   params.filename   = g_extern.record_path;
   params.fps        = fps;
   params.samplerate = samplerate;
   params.pix_fmt    = g_extern.system.pix_fmt == RETRO_PIXEL_FORMAT_XRGB8888 ? FFEMU_PIX_ARGB8888 : FFEMU_PIX_RGB565;
   params.config     = *g_extern.record_config ? g_extern.record_config : NULL;

   if (g_settings.video.gpu_record && driver.video->read_viewport)
   {
      struct rarch_viewport vp = {0};
      video_viewport_info_func(&vp);

      if (!vp.width || !vp.height)
      {
         RARCH_ERR("Failed to get viewport information from video driver. "
               "Cannot start recording ...\n");
         g_extern.recording = false;
         return;
      }

      params.out_width           = vp.width;
      params.out_height          = vp.height;
      params.fb_width            = next_pow2(vp.width);
      params.fb_height           = next_pow2(vp.height);

      if (g_settings.video.force_aspect && (g_settings.video.aspect_ratio > 0.0f))
         params.aspect_ratio  = g_settings.video.aspect_ratio;
      else
         params.aspect_ratio  = (float)vp.width / vp.height;

      params.pix_fmt             = FFEMU_PIX_BGR24;
      g_extern.record_gpu_width  = vp.width;
      g_extern.record_gpu_height = vp.height;

      RARCH_LOG("Detected viewport of %u x %u\n",
            vp.width, vp.height);

      g_extern.record_gpu_buffer = (uint8_t*)malloc(vp.width * vp.height * 3);
      if (!g_extern.record_gpu_buffer)
      {
         RARCH_ERR("Failed to allocate GPU record buffer.\n");
         g_extern.recording = false;
         return;
      }
   }
   else
   {
      if (g_extern.record_width || g_extern.record_height)
      {
         params.out_width = g_extern.record_width;
         params.out_height = g_extern.record_height;
      }

      if (g_settings.video.force_aspect && (g_settings.video.aspect_ratio > 0.0f))
         params.aspect_ratio = g_settings.video.aspect_ratio;
      else
         params.aspect_ratio = (float)params.out_width / params.out_height;

      if (g_settings.video.post_filter_record && g_extern.filter.active)
      {
         g_extern.filter.psize(&params.out_width, &params.out_height);
         params.pix_fmt = FFEMU_PIX_ARGB8888;

         unsigned max_width  = params.fb_width;
         unsigned max_height = params.fb_height;
         g_extern.filter.psize(&max_width, &max_height);
         params.fb_width  = next_pow2(max_width);
         params.fb_height = next_pow2(max_height);
      }
   }

   RARCH_LOG("Recording with FFmpeg to %s @ %ux%u. (FB size: %ux%u pix_fmt: %u)\n",
         g_extern.record_path,
         params.out_width, params.out_height,
         params.fb_width, params.fb_height,
         (unsigned)params.pix_fmt);

   g_extern.rec = ffemu_new(&params);
   if (!g_extern.rec)
   {
      RARCH_ERR("Failed to start FFmpeg recording.\n");
      g_extern.recording = false;

      free(g_extern.record_gpu_buffer);
      g_extern.record_gpu_buffer = NULL;
   }
}

static void deinit_recording(void)
{
   if (!g_extern.recording)
      return;

   ffemu_finalize(g_extern.rec);
   ffemu_free(g_extern.rec);
   g_extern.rec = NULL;

   free(g_extern.record_gpu_buffer);
   g_extern.record_gpu_buffer = NULL;
}
#endif

void rarch_init_msg_queue(void)
{
   if (g_extern.msg_queue)
      return;

   rarch_assert(g_extern.msg_queue = msg_queue_new(8));
}

void rarch_deinit_msg_queue(void)
{
   if (g_extern.msg_queue)
   {
      msg_queue_free(g_extern.msg_queue);
      g_extern.msg_queue = NULL;
   }
}

static void init_cheats(void)
{
   if (*g_settings.cheat_database)
      g_extern.cheat = cheat_manager_new(g_settings.cheat_database);
}

static void deinit_cheats(void)
{
   if (g_extern.cheat)
      cheat_manager_free(g_extern.cheat);
}

static void init_rewind(void)
{
   if (!g_settings.rewind_enable)
      return;

   g_extern.state_size = pretro_serialize_size();
   if (!g_extern.state_size)
   {
      RARCH_ERR("Implementation does not support save states. Cannot use rewind.\n");
      return;
   }

   // Make sure we allocate at least 4-byte multiple.
   size_t aligned_state_size = (g_extern.state_size + 3) & ~3;
   g_extern.state_buf = calloc(1, aligned_state_size);

   if (!g_extern.state_buf)
   {
      RARCH_ERR("Failed to allocate memory for rewind buffer.\n");
      return;
   }

   if (!pretro_serialize(g_extern.state_buf, g_extern.state_size))
   {
      RARCH_ERR("Failed to perform initial serialization for rewind.\n");
      free(g_extern.state_buf);
      g_extern.state_buf = NULL;
      return;
   }

   RARCH_LOG("Initing rewind buffer with size: %u MB\n", (unsigned)(g_settings.rewind_buffer_size / 1000000));
   g_extern.state_manager = state_manager_new(aligned_state_size, g_settings.rewind_buffer_size, g_extern.state_buf);

   if (!g_extern.state_manager)
      RARCH_WARN("Failed to init rewind buffer. Rewinding will be disabled.\n");
}

static void deinit_rewind(void)
{
   if (g_extern.state_manager)
      state_manager_free(g_extern.state_manager);
   g_extern.state_manager = NULL;

   free(g_extern.state_buf);
   g_extern.state_buf = NULL;
}

#ifdef HAVE_BSV_MOVIE
static void init_movie(void)
{
   if (g_extern.bsv.movie_start_playback)
   {
      g_extern.bsv.movie = bsv_movie_init(g_extern.bsv.movie_start_path, RARCH_MOVIE_PLAYBACK);
      if (!g_extern.bsv.movie)
      {
         RARCH_ERR("Failed to load movie file: \"%s\".\n", g_extern.bsv.movie_start_path);
         rarch_fail(1, "init_movie()");
      }

      g_extern.bsv.movie_playback = true;
      msg_queue_push(g_extern.msg_queue, "Starting movie playback.", 2, 180);
      RARCH_LOG("Starting movie playback.\n");
      g_settings.rewind_granularity = 1;
   }
   else if (g_extern.bsv.movie_start_recording)
   {
      char msg[PATH_MAX];
      snprintf(msg, sizeof(msg), "Starting movie record to \"%s\".",
            g_extern.bsv.movie_start_path);

      g_extern.bsv.movie = bsv_movie_init(g_extern.bsv.movie_start_path, RARCH_MOVIE_RECORD);
      msg_queue_clear(g_extern.msg_queue);
      msg_queue_push(g_extern.msg_queue,
            g_extern.bsv.movie ? msg : "Failed to start movie record.", 1, 180);

      if (g_extern.bsv.movie)
      {
         RARCH_LOG("Starting movie record to \"%s\".\n", g_extern.bsv.movie_start_path);
         g_settings.rewind_granularity = 1;
      }
      else
         RARCH_ERR("Failed to start movie record.\n");
   }
}

static void deinit_movie(void)
{
   if (g_extern.bsv.movie)
      bsv_movie_free(g_extern.bsv.movie);
}
#endif

#define RARCH_DEFAULT_PORT 55435

#ifdef HAVE_NETPLAY
static void init_netplay(void)
{
   if (!g_extern.netplay_enable)
      return;

#ifdef HAVE_BSV_MOVIE
   if (g_extern.bsv.movie_start_playback)
   {
      RARCH_WARN("Movie playback has started. Cannot start netplay.\n");
      return;
   }
#endif

   struct retro_callbacks cbs = {0};
   cbs.frame_cb = video_frame;
   cbs.sample_cb = audio_sample;
   cbs.sample_batch_cb = audio_sample_batch;
   cbs.state_cb = input_state;

   if (*g_extern.netplay_server)
   {
      RARCH_LOG("Connecting to netplay host...\n");
      g_extern.netplay_is_client = true;
   }
   else
      RARCH_LOG("Waiting for client...\n");

   g_extern.netplay = netplay_new(g_extern.netplay_is_client ? g_extern.netplay_server : NULL,
         g_extern.netplay_port ? g_extern.netplay_port : RARCH_DEFAULT_PORT,
         g_extern.netplay_sync_frames, &cbs, g_extern.netplay_is_spectate,
         g_extern.netplay_nick);

   if (!g_extern.netplay)
   {
      g_extern.netplay_is_client = false;
      RARCH_WARN("Failed to init netplay ...\n");

      if (g_extern.msg_queue)
      {
         msg_queue_push(g_extern.msg_queue,
               "Failed to init netplay ...",
               0, 180);
      }
   }
}

static void deinit_netplay(void)
{
   if (g_extern.netplay)
      netplay_free(g_extern.netplay);
}
#endif

#ifdef HAVE_COMMAND
static void init_command(void)
{
   if (!g_settings.stdin_cmd_enable && !g_settings.network_cmd_enable)
      return;

   if (g_settings.stdin_cmd_enable && driver.stdin_claimed)
   {
      RARCH_WARN("stdin command interface is desired, but input driver has already claimed stdin.\n"
            "Cannot use this command interface.\n");
   }

   driver.command = rarch_cmd_new(g_settings.stdin_cmd_enable && !driver.stdin_claimed,
         g_settings.network_cmd_enable, g_settings.network_cmd_port);

   if (!driver.command)
      RARCH_ERR("Failed to initialize command interface.\n");
}

static void deinit_command(void)
{
   if (driver.command)
   {
      rarch_cmd_free(driver.command);
      driver.command = NULL;
   }
}
#endif

static void init_libretro_cbs_plain(void)
{
   pretro_set_video_refresh(video_frame);
   pretro_set_audio_sample(audio_sample);
   pretro_set_audio_sample_batch(audio_sample_batch);
   pretro_set_input_state(input_state);
   pretro_set_input_poll(input_poll);
}

static void init_libretro_cbs(void)
{
   init_libretro_cbs_plain();

#ifdef HAVE_NETPLAY
   if (g_extern.netplay)
   {
      pretro_set_video_refresh(g_extern.netplay_is_spectate ?
            video_frame : video_frame_net);

      pretro_set_audio_sample(g_extern.netplay_is_spectate ?
            audio_sample : audio_sample_net);
      pretro_set_audio_sample_batch(g_extern.netplay_is_spectate ?
            audio_sample_batch : audio_sample_batch_net);

      pretro_set_input_state(g_extern.netplay_is_spectate ?
            (g_extern.netplay_is_client ? input_state_spectate_client : input_state_spectate)
            : input_state_net);
   }
#endif
}

#if defined(HAVE_THREADS) && !defined(RARCH_CONSOLE)
static void init_autosave(void)
{
   int ram_types[2] = {-1, -1};
   const char *ram_paths[2] = {NULL, NULL};

   switch (g_extern.game_type)
   {
      case RARCH_CART_BSX:
      case RARCH_CART_BSX_SLOTTED:
         ram_types[0] = RETRO_MEMORY_SNES_BSX_RAM;
         ram_types[1] = RETRO_MEMORY_SNES_BSX_PRAM;
         ram_paths[0] = g_extern.savefile_name_srm;
         ram_paths[1] = g_extern.savefile_name_psrm;
         break;

      case RARCH_CART_SUFAMI:
         ram_types[0] = RETRO_MEMORY_SNES_SUFAMI_TURBO_A_RAM;
         ram_types[1] = RETRO_MEMORY_SNES_SUFAMI_TURBO_B_RAM;
         ram_paths[0] = g_extern.savefile_name_asrm;
         ram_paths[1] = g_extern.savefile_name_bsrm;
         break;

      case RARCH_CART_SGB:
         ram_types[0] = RETRO_MEMORY_SNES_GAME_BOY_RAM;
         ram_types[1] = RETRO_MEMORY_SNES_GAME_BOY_RTC;
         ram_paths[0] = g_extern.savefile_name_srm;
         ram_paths[1] = g_extern.savefile_name_rtc;
         break;

      default:
         ram_types[0] = RETRO_MEMORY_SAVE_RAM;
         ram_types[1] = RETRO_MEMORY_RTC;
         ram_paths[0] = g_extern.savefile_name_srm;
         ram_paths[1] = g_extern.savefile_name_rtc;
   }

   if (g_settings.autosave_interval > 0)
   {
      for (unsigned i = 0; i < sizeof(g_extern.autosave) / sizeof(g_extern.autosave[0]); i++)
      {
         if (ram_paths[i] && *ram_paths[i] && pretro_get_memory_size(ram_types[i]) > 0)
         {
            g_extern.autosave[i] = autosave_new(ram_paths[i], 
                  pretro_get_memory_data(ram_types[i]), 
                  pretro_get_memory_size(ram_types[i]), 
                  g_settings.autosave_interval);
            if (!g_extern.autosave[i])
               RARCH_WARN("Could not initialize autosave.\n");
         }
      }
   }
}

static void deinit_autosave(void)
{
   for (unsigned i = 0; i < sizeof(g_extern.autosave) / sizeof(g_extern.autosave[0]); i++)
   {
      if (g_extern.autosave[i])
         autosave_free(g_extern.autosave[i]);
   }
}
#endif

static void set_savestate_auto_index(void)
{
   if (!g_settings.savestate_auto_index)
      return;

   // Find the file in the same directory as g_extern.savestate_name with the largest numeral suffix.
   // E.g. /foo/path/game.state, will try to find /foo/path/game.state%d, where %d is the largest number available.

   char state_dir[PATH_MAX];
   char state_base[PATH_MAX];

   fill_pathname_basedir(state_dir, g_extern.savestate_name, sizeof(state_dir));
   fill_pathname_base(state_base, g_extern.savestate_name, sizeof(state_base));

   unsigned max_index = 0;

   struct string_list *dir_list = dir_list_new(state_dir, NULL, false);
   if (!dir_list)
      return;

   for (size_t i = 0; i < dir_list->size; i++)
   {
      const char *dir_elem = dir_list->elems[i].data;

      char elem_base[PATH_MAX];
      fill_pathname_base(elem_base, dir_elem, sizeof(elem_base));

      if (strstr(elem_base, state_base) != elem_base)
         continue;

      const char *end = dir_elem + strlen(dir_elem);
      while ((end > dir_elem) && isdigit(end[-1])) end--;

      unsigned index = strtoul(end, NULL, 0);
      if (index > max_index)
         max_index = index;
   }

   dir_list_free(dir_list);

   g_extern.state_slot = max_index;
   RARCH_LOG("Found last state slot: #%u\n", g_extern.state_slot);
}

static void fill_pathnames(void)
{
   switch (g_extern.game_type)
   {
      case RARCH_CART_BSX:
      case RARCH_CART_BSX_SLOTTED:
         // BSX PSRM
         if (!g_extern.has_set_save_path)
         {
            fill_pathname(g_extern.savefile_name_srm,
                  g_extern.bsx_rom_path, ".srm", sizeof(g_extern.savefile_name_srm));
         }

         fill_pathname(g_extern.savefile_name_psrm,
               g_extern.savefile_name_srm, ".psrm", sizeof(g_extern.savefile_name_psrm));

         if (!g_extern.has_set_state_path)
         {
            fill_pathname(g_extern.savestate_name,
                  g_extern.bsx_rom_path, ".state", sizeof(g_extern.savestate_name));
         }
         break;

      case RARCH_CART_SUFAMI:
         if (g_extern.has_set_save_path && *g_extern.sufami_rom_path[0] && *g_extern.sufami_rom_path[1])
            RARCH_WARN("Sufami Turbo SRAM paths will be inferred from their respective paths to avoid conflicts.\n");

         // SUFAMI ARAM
         fill_pathname(g_extern.savefile_name_asrm,
               g_extern.sufami_rom_path[0], ".srm", sizeof(g_extern.savefile_name_asrm));

         // SUFAMI BRAM
         fill_pathname(g_extern.savefile_name_bsrm,
               g_extern.sufami_rom_path[1], ".srm", sizeof(g_extern.savefile_name_bsrm));

         if (!g_extern.has_set_state_path)
         {
            fill_pathname(g_extern.savestate_name,
                  *g_extern.sufami_rom_path[0] ?
                     g_extern.sufami_rom_path[0] : g_extern.sufami_rom_path[1],
                     ".state", sizeof(g_extern.savestate_name));
         }
         break;

      case RARCH_CART_SGB:
         if (!g_extern.has_set_save_path)
         {
            fill_pathname(g_extern.savefile_name_srm,
                  g_extern.gb_rom_path, ".srm", sizeof(g_extern.savefile_name_srm));
         }

         if (!g_extern.has_set_state_path)
         {
            fill_pathname(g_extern.savestate_name,
                  g_extern.gb_rom_path, ".state", sizeof(g_extern.savestate_name));
         }

         fill_pathname(g_extern.savefile_name_rtc,
               g_extern.savefile_name_srm, ".rtc", sizeof(g_extern.savefile_name_rtc));
         break;

      default:
         // Infer .rtc save path from save ram path.
         fill_pathname(g_extern.savefile_name_rtc,
               g_extern.savefile_name_srm, ".rtc", sizeof(g_extern.savefile_name_rtc));
   }

#ifdef HAVE_BSV_MOVIE
   fill_pathname(g_extern.bsv.movie_path, g_extern.savefile_name_srm, "", sizeof(g_extern.bsv.movie_path));
#endif

   if (*g_extern.basename)
   {
      if (!(*g_extern.ups_name))
         fill_pathname_noext(g_extern.ups_name, g_extern.basename, ".ups", sizeof(g_extern.ups_name));

      if (!(*g_extern.bps_name))
         fill_pathname_noext(g_extern.bps_name, g_extern.basename, ".bps", sizeof(g_extern.bps_name));

      if (!(*g_extern.ips_name))
         fill_pathname_noext(g_extern.ips_name, g_extern.basename, ".ips", sizeof(g_extern.ips_name));

      if (!(*g_extern.xml_name))
         fill_pathname_noext(g_extern.xml_name, g_extern.basename, ".xml", sizeof(g_extern.xml_name));

#ifdef HAVE_SCREENSHOTS
      if (!*g_settings.screenshot_directory)
         fill_pathname_basedir(g_settings.screenshot_directory, g_extern.basename, sizeof(g_settings.screenshot_directory));
#endif
   }
}

static void load_auto_state(void)
{
#ifdef HAVE_NETPLAY
   if (g_extern.netplay_enable && !g_extern.netplay_is_spectate)
      return;
#endif

   if (!g_settings.savestate_auto_load)
      return;

   char savestate_name_auto[PATH_MAX];
   fill_pathname_noext(savestate_name_auto, g_extern.savestate_name,
         ".auto", sizeof(savestate_name_auto));

   if (path_file_exists(savestate_name_auto))
   {
      RARCH_LOG("Found auto savestate in: %s\n", savestate_name_auto);
      bool ret = load_state(savestate_name_auto);

      char msg[PATH_MAX];
      snprintf(msg, sizeof(msg), "Auto-loading savestate from \"%s\" %s.", savestate_name_auto, ret ? "succeeded" : "failed");
      msg_queue_push(g_extern.msg_queue, msg, 1, 180);
      RARCH_LOG("%s\n", msg);
   }
}

static void save_auto_state(void)
{
   if (!g_settings.savestate_auto_save)
      return;

   char savestate_name_auto[PATH_MAX];
   fill_pathname_noext(savestate_name_auto, g_extern.savestate_name,
         ".auto", sizeof(savestate_name_auto));

   bool ret = save_state(savestate_name_auto);
   RARCH_LOG("Auto save state to \"%s\" %s.\n", savestate_name_auto, ret ? "succeeded" : "failed");
}

void rarch_load_state(void)
{
   char load_path[PATH_MAX];

   if (g_extern.state_slot > 0)
      snprintf(load_path, sizeof(load_path), "%s%u", g_extern.savestate_name, g_extern.state_slot);
   else
      snprintf(load_path, sizeof(load_path), "%s", g_extern.savestate_name);

   char msg[512];
   if (load_state(load_path))
      snprintf(msg, sizeof(msg), "Loaded state from slot #%u.", g_extern.state_slot);
   else
      snprintf(msg, sizeof(msg), "Failed to load state from \"%s\".", load_path);

   msg_queue_clear(g_extern.msg_queue);
   msg_queue_push(g_extern.msg_queue, msg, 2, 180);
}

void rarch_save_state(void)
{
   if (g_settings.savestate_auto_index)
      g_extern.state_slot++;

   char save_path[PATH_MAX];

   if (g_extern.state_slot > 0)
      snprintf(save_path, sizeof(save_path), "%s%u", g_extern.savestate_name, g_extern.state_slot);
   else
      snprintf(save_path, sizeof(save_path), "%s", g_extern.savestate_name);

   char msg[512];
   if (save_state(save_path))
      snprintf(msg, sizeof(msg), "Saved state to slot #%u.", g_extern.state_slot);
   else
      snprintf(msg, sizeof(msg), "Failed to save state to \"%s\".", save_path);

   msg_queue_clear(g_extern.msg_queue);
   msg_queue_push(g_extern.msg_queue, msg, 2, 180);
}

// Save or load state here.
static void check_savestates(bool immutable)
{
   static bool old_should_savestate = false;
   bool should_savestate = input_key_pressed_func(RARCH_SAVE_STATE_KEY);

   if (should_savestate && !old_should_savestate)
      rarch_save_state();
   old_should_savestate = should_savestate;

   if (!immutable)
   {
      static bool old_should_loadstate = false;
      bool should_loadstate = input_key_pressed_func(RARCH_LOAD_STATE_KEY);

      if (!should_savestate && should_loadstate && !old_should_loadstate)
         rarch_load_state();
      old_should_loadstate = should_loadstate;
   }
}

#if !defined(RARCH_PERFORMANCE_MODE)
static bool check_fullscreen(void)
{
   // If we go fullscreen we drop all drivers and reinit to be safe.
   static bool was_pressed = false;
   bool pressed = input_key_pressed_func(RARCH_FULLSCREEN_TOGGLE_KEY);
   bool toggle = pressed && !was_pressed;
   if (toggle)
   {
      g_settings.video.fullscreen = !g_settings.video.fullscreen;
      uninit_drivers();
      init_drivers();

      // Poll input to avoid possibly stale data to corrupt things.
      if (driver.input)
         input_poll_func();
   }

   was_pressed = pressed;
   return toggle;
}
#endif

void rarch_state_slot_increase(void)
{
   g_extern.state_slot++;

   if (g_extern.msg_queue)
      msg_queue_clear(g_extern.msg_queue);
   char msg[256];

#ifdef HAVE_BSV_MOVIE
   snprintf(msg, sizeof(msg), "Save state/movie slot: %u", g_extern.state_slot);
#else
   snprintf(msg, sizeof(msg), "Save state slot: %u", g_extern.state_slot);
#endif

   if (g_extern.msg_queue)
      msg_queue_push(g_extern.msg_queue, msg, 1, 180);

   RARCH_LOG("%s\n", msg);
}

void rarch_state_slot_decrease(void)
{
   if (g_extern.state_slot > 0)
      g_extern.state_slot--;

   if (g_extern.msg_queue)
      msg_queue_clear(g_extern.msg_queue);

   char msg[256];

#ifdef HAVE_BSV_MOVIE
   snprintf(msg, sizeof(msg), "Save state/movie slot: %u", g_extern.state_slot);
#else
   snprintf(msg, sizeof(msg), "Save state slot: %u", g_extern.state_slot);
#endif

   if (g_extern.msg_queue)
      msg_queue_push(g_extern.msg_queue, msg, 1, 180);

   RARCH_LOG("%s\n", msg);
}

static void check_stateslots(void)
{
   // Save state slots
   static bool old_should_slot_increase = false;
   bool should_slot_increase = input_key_pressed_func(RARCH_STATE_SLOT_PLUS);
   if (should_slot_increase && !old_should_slot_increase)
      rarch_state_slot_increase();
   old_should_slot_increase = should_slot_increase;

   static bool old_should_slot_decrease = false;
   bool should_slot_decrease = input_key_pressed_func(RARCH_STATE_SLOT_MINUS);
   if (should_slot_decrease && !old_should_slot_decrease)
      rarch_state_slot_decrease();
   old_should_slot_decrease = should_slot_decrease;
}

static inline void flush_rewind_audio(void)
{
   if (g_extern.frame_is_reverse) // We just rewound. Flush rewind audio buffer.
   {
      g_extern.audio_active = audio_flush(g_extern.audio_data.rewind_buf + g_extern.audio_data.rewind_ptr,
            g_extern.audio_data.rewind_size - g_extern.audio_data.rewind_ptr) && g_extern.audio_active;
   }
}

static inline void setup_rewind_audio(void)
{
   // Push audio ready to be played.
   g_extern.audio_data.rewind_ptr = g_extern.audio_data.rewind_size;
   for (unsigned i = 0; i < g_extern.audio_data.data_ptr; i += 2)
   {
      g_extern.audio_data.rewind_buf[--g_extern.audio_data.rewind_ptr] =
         g_extern.audio_data.conv_outsamples[i + 1];

      g_extern.audio_data.rewind_buf[--g_extern.audio_data.rewind_ptr] =
         g_extern.audio_data.conv_outsamples[i + 0];
   }

   g_extern.audio_data.data_ptr = 0;
}

static void check_rewind(void)
{
   flush_rewind_audio();
   g_extern.frame_is_reverse = false;

   static bool first = true;
   if (first)
   {
      first = false;
      return;
   }

   if (!g_extern.state_manager)
      return;

   if (input_key_pressed_func(RARCH_REWIND))
   {
      msg_queue_clear(g_extern.msg_queue);
      void *buf;
      if (state_manager_pop(g_extern.state_manager, &buf))
      {
         g_extern.frame_is_reverse = true;
         setup_rewind_audio();

         msg_queue_push(g_extern.msg_queue, "Rewinding.", 0, g_extern.is_paused ? 1 : 30);
         pretro_unserialize(buf, g_extern.state_size);

#ifdef HAVE_BSV_MOVIE
         if (g_extern.bsv.movie)
            bsv_movie_frame_rewind(g_extern.bsv.movie);
#endif
      }
      else
         msg_queue_push(g_extern.msg_queue, "Reached end of rewind buffer.", 0, 30);
   }
   else
   {
      static unsigned cnt = 0;
      cnt = (cnt + 1) % (g_settings.rewind_granularity ? g_settings.rewind_granularity : 1); // Avoid possible SIGFPE.
#ifdef HAVE_BSV_MOVIE
      if (cnt == 0 || g_extern.bsv.movie)
#else
      if (cnt == 0)
#endif
      {
         pretro_serialize(g_extern.state_buf, g_extern.state_size);
         state_manager_push(g_extern.state_manager, g_extern.state_buf);
      }
   }

   pretro_set_audio_sample(g_extern.frame_is_reverse ?
         audio_sample_rewind : audio_sample);
   pretro_set_audio_sample_batch(g_extern.frame_is_reverse ?
         audio_sample_batch_rewind : audio_sample_batch);
}

static void check_slowmotion(void)
{
   g_extern.is_slowmotion = input_key_pressed_func(RARCH_SLOWMOTION);
   if (g_extern.is_slowmotion)
   {
      msg_queue_clear(g_extern.msg_queue);
      msg_queue_push(g_extern.msg_queue, g_extern.frame_is_reverse ? "Slow motion rewind." : "Slow motion.", 0, 30);
   }
}

#ifdef HAVE_BSV_MOVIE
static void movie_record_toggle(void)
{
   if (g_extern.bsv.movie)
   {
      msg_queue_clear(g_extern.msg_queue);
      msg_queue_push(g_extern.msg_queue, "Stopping movie record.", 2, 180);
      RARCH_LOG("Stopping movie record.\n");
      bsv_movie_free(g_extern.bsv.movie);
      g_extern.bsv.movie = NULL;
   }
   else
   {
      g_settings.rewind_granularity = 1;

      char path[PATH_MAX];
      if (g_extern.state_slot > 0)
      {
         snprintf(path, sizeof(path), "%s%u.bsv",
               g_extern.bsv.movie_path, g_extern.state_slot);
      }
      else
      {
         snprintf(path, sizeof(path), "%s.bsv",
               g_extern.bsv.movie_path);
      }

      char msg[PATH_MAX];
      snprintf(msg, sizeof(msg), "Starting movie record to \"%s\".", path);

      g_extern.bsv.movie = bsv_movie_init(path, RARCH_MOVIE_RECORD);
      msg_queue_clear(g_extern.msg_queue);
      msg_queue_push(g_extern.msg_queue, g_extern.bsv.movie ? msg : "Failed to start movie record.", 1, 180);

      if (g_extern.bsv.movie)
         RARCH_LOG("Starting movie record to \"%s\".\n", path);
      else
         RARCH_ERR("Failed to start movie record.\n");
   }
}

static void check_movie_record(bool pressed)
{
   if (pressed)
      movie_record_toggle();
}

static void check_movie_playback(bool pressed)
{
   if (g_extern.bsv.movie_end || pressed)
   {
      msg_queue_push(g_extern.msg_queue, "Movie playback ended.", 1, 180);
      RARCH_LOG("Movie playback ended.\n");

      bsv_movie_free(g_extern.bsv.movie);
      g_extern.bsv.movie = NULL;
      g_extern.bsv.movie_end = false;
      g_extern.bsv.movie_playback = false;
   }
}

static void check_movie(void)
{
   static bool old_button = false;
   bool new_button = input_key_pressed_func(RARCH_MOVIE_RECORD_TOGGLE);
   bool pressed = new_button && !old_button;

   if (g_extern.bsv.movie_playback)
      check_movie_playback(pressed);
   else
      check_movie_record(pressed);

   old_button = new_button;
}
#endif

#if !defined(RARCH_PERFORMANCE_MODE)
static void check_pause(void)
{
   static bool old_state = false;
   bool new_state = input_key_pressed_func(RARCH_PAUSE_TOGGLE);

   // FRAMEADVANCE will set us into pause mode.
   new_state |= !g_extern.is_paused && input_key_pressed_func(RARCH_FRAMEADVANCE);

   static bool old_focus = true;
   bool focus = true;

   if (g_settings.pause_nonactive)
      focus = video_focus_func();

   if (focus && new_state && !old_state)
   {
      g_extern.is_paused = !g_extern.is_paused;

      if (g_extern.is_paused)
      {
         RARCH_LOG("Paused.\n");
         if (driver.audio_data)
            audio_stop_func();
      }
      else 
      {
         RARCH_LOG("Unpaused.\n");
         if (driver.audio_data)
         {
            if (!audio_start_func())
            {
               RARCH_ERR("Failed to resume audio driver. Will continue without audio.\n");
               g_extern.audio_active = false;
            }
         }
      }
   }
   else if (focus && !old_focus)
   {
      RARCH_LOG("Unpaused.\n");
      g_extern.is_paused = false;
      if (driver.audio_data && !audio_start_func())
      {
         RARCH_ERR("Failed to resume audio driver. Will continue without audio.\n");
         g_extern.audio_active = false;
      }
   }
   else if (!focus && old_focus)
   {
      RARCH_LOG("Paused.\n");
      g_extern.is_paused = true;
      if (driver.audio_data)
         audio_stop_func();
   }

   old_focus = focus;
   old_state = new_state;
}

static void check_oneshot(void)
{
   static bool old_state = false;
   bool new_state = input_key_pressed_func(RARCH_FRAMEADVANCE);
   g_extern.is_oneshot = (new_state && !old_state);
   old_state = new_state;

   // Rewind buttons works like FRAMEREWIND when paused. We will one-shot in that case.
   static bool old_rewind_state = false;
   bool new_rewind_state = input_key_pressed_func(RARCH_REWIND);
   g_extern.is_oneshot |= new_rewind_state && !old_rewind_state;
   old_rewind_state = new_rewind_state;
}
#endif

void rarch_game_reset(void)
{
   RARCH_LOG("Resetting game.\n");
   msg_queue_clear(g_extern.msg_queue);
   msg_queue_push(g_extern.msg_queue, "Reset.", 1, 120);
   pretro_reset();
   init_controllers(); // bSNES since v073r01 resets controllers to JOYPAD after a reset, so just enforce it here.
}

static void check_reset(void)
{
   static bool old_state = false;
   bool new_state = input_key_pressed_func(RARCH_RESET);
   if (new_state && !old_state)
      rarch_game_reset();

   old_state = new_state;
}

static void check_turbo(void)
{
   g_extern.turbo_count++;

   static const struct retro_keybind *binds[MAX_PLAYERS] = {
      g_settings.input.binds[0],
      g_settings.input.binds[1],
      g_settings.input.binds[2],
      g_settings.input.binds[3],
      g_settings.input.binds[4],
      g_settings.input.binds[5],
      g_settings.input.binds[6],
      g_settings.input.binds[7],
   };

   for (unsigned i = 0; i < MAX_PLAYERS; i++)
      g_extern.turbo_frame_enable[i] =
         input_input_state_func(binds, i, RETRO_DEVICE_JOYPAD, 0, RARCH_TURBO_ENABLE);
}

static void check_shader_dir(void)
{
   static bool old_pressed_next;
   static bool old_pressed_prev;

   if (!g_extern.shader_dir.list || !driver.video->set_shader)
      return;

   bool should_apply = false;
   bool pressed_next = input_key_pressed_func(RARCH_SHADER_NEXT);
   bool pressed_prev = input_key_pressed_func(RARCH_SHADER_PREV);
   if (pressed_next && !old_pressed_next)
   {
      should_apply = true;
      g_extern.shader_dir.ptr = (g_extern.shader_dir.ptr + 1) % g_extern.shader_dir.list->size;
   }
   else if (pressed_prev && !old_pressed_prev)
   {
      should_apply = true;
      if (g_extern.shader_dir.ptr == 0)
         g_extern.shader_dir.ptr = g_extern.shader_dir.list->size - 1;
      else
         g_extern.shader_dir.ptr--;
   }

   if (should_apply)
   {
      const char *shader          = g_extern.shader_dir.list->elems[g_extern.shader_dir.ptr].data;
      enum rarch_shader_type type = RARCH_SHADER_NONE;

      const char *ext = strrchr(shader, '.');
      if (ext)
      {
         if (strcmp(ext, ".shader") == 0)
            type = RARCH_SHADER_GLSL;
         else if (strcmp(ext, ".cg") == 0 || strcmp(ext, ".cgp") == 0)
            type = RARCH_SHADER_CG;
      }

      if (type == RARCH_SHADER_NONE)
         return;

      msg_queue_clear(g_extern.msg_queue);

      char msg[512];
      snprintf(msg, sizeof(msg), "Shader #%u: \"%s\".", (unsigned)g_extern.shader_dir.ptr, shader);
      msg_queue_push(g_extern.msg_queue, msg, 1, 120);
      RARCH_LOG("Applying shader \"%s\".\n", shader);

      if (!video_set_shader_func(type, shader, RARCH_SHADER_INDEX_MULTIPASS))
         RARCH_WARN("Failed to apply shader.\n");
   }

   old_pressed_next = pressed_next;
   old_pressed_prev = pressed_prev;
}

static void check_cheats(void)
{
   if (!g_extern.cheat)
      return;

   static bool old_pressed_prev;
   static bool old_pressed_next;
   static bool old_pressed_toggle;

   bool pressed_next = input_key_pressed_func(RARCH_CHEAT_INDEX_PLUS);
   bool pressed_prev = input_key_pressed_func(RARCH_CHEAT_INDEX_MINUS);
   bool pressed_toggle = input_key_pressed_func(RARCH_CHEAT_TOGGLE);

   if (pressed_next && !old_pressed_next)
      cheat_manager_index_next(g_extern.cheat);
   else if (pressed_prev && !old_pressed_prev)
      cheat_manager_index_prev(g_extern.cheat);
   else if (pressed_toggle && !old_pressed_toggle)
      cheat_manager_toggle(g_extern.cheat);

   old_pressed_prev = pressed_prev;
   old_pressed_next = pressed_next;
   old_pressed_toggle = pressed_toggle;
}

#if defined(HAVE_SCREENSHOTS) && !defined(_XBOX)
static void check_screenshot(void)
{
   static bool old_pressed;
   bool pressed = input_key_pressed_func(RARCH_SCREENSHOT);
   if (pressed && !old_pressed)
      take_screenshot();

   old_pressed = pressed;
}
#endif

#ifdef HAVE_DYLIB
static void check_dsp_config(void)
{
   if (!g_extern.audio_data.dsp_plugin || !g_extern.audio_data.dsp_plugin->config)
      return;

   static bool old_pressed;
   bool pressed = input_key_pressed_func(RARCH_DSP_CONFIG);
   if (pressed && !old_pressed)
      g_extern.audio_data.dsp_plugin->config(g_extern.audio_data.dsp_handle);

   old_pressed = pressed;
}
#endif

#if !defined(RARCH_PERFORMANCE_MODE)
static void check_mute(void)
{
   if (!g_extern.audio_active)
      return;

   static bool old_pressed;
   bool pressed = input_key_pressed_func(RARCH_MUTE);
   if (pressed && !old_pressed)
   {
      g_extern.audio_data.mute = !g_extern.audio_data.mute;

      const char *msg = g_extern.audio_data.mute ? "Audio muted." : "Audio unmuted.";
      msg_queue_clear(g_extern.msg_queue);
      msg_queue_push(g_extern.msg_queue, msg, 1, 180);

      RARCH_LOG("%s\n", msg);
   }

   old_pressed = pressed;
}

static void check_volume(void)
{
   if (!g_extern.audio_active)
      return;

   float db_change   = 0.0f;
   bool pressed_up   = input_key_pressed_func(RARCH_VOLUME_UP);
   bool pressed_down = input_key_pressed_func(RARCH_VOLUME_DOWN);
   if (!pressed_up && !pressed_down)
      return;

   if (pressed_up)
      db_change += 0.5f;
   if (pressed_down)
      db_change -= 0.5f;

   g_extern.audio_data.volume_db += db_change;
   if (g_extern.audio_data.volume_db > 12.0f)
      g_extern.audio_data.volume_db = 12.0f;
   else if (g_extern.audio_data.volume_db < -80.0f)
      g_extern.audio_data.volume_db = -80.0f;

   char msg[256];
   snprintf(msg, sizeof(msg), "Volume: %.1f dB", g_extern.audio_data.volume_db);
   msg_queue_clear(g_extern.msg_queue);
   msg_queue_push(g_extern.msg_queue, msg, 1, 180);
   RARCH_LOG("%s\n", msg);

   g_extern.audio_data.volume_gain = db_to_gain(g_extern.audio_data.volume_db);
}
#endif

#ifdef HAVE_NETPLAY
static void check_netplay_flip(void)
{
   static bool old_pressed;
   bool pressed = input_key_pressed_func(RARCH_NETPLAY_FLIP);
   if (pressed && !old_pressed)
      netplay_flip_players(g_extern.netplay);

   old_pressed = pressed;
}
#endif

static void check_block_hotkey(void)
{
   driver.block_hotkey = false;

   // If we haven't bound anything to this, 
   // always allow hotkeys.
   static const struct retro_keybind *bind = &g_settings.input.binds[0][RARCH_ENABLE_HOTKEY];
   if (bind->key == RETROK_UNKNOWN && bind->joykey == NO_BTN && bind->joyaxis == AXIS_NONE)
      return;

   driver.block_hotkey = !input_key_pressed_func(RARCH_ENABLE_HOTKEY);
}

#ifdef HAVE_OVERLAY
static void check_overlay(void)
{
   if (!driver.overlay)
      return;

   static bool old_pressed;
   bool pressed = input_key_pressed_func(RARCH_OVERLAY_NEXT);
   if (pressed && !old_pressed)
      input_overlay_next(driver.overlay);

   old_pressed = pressed;
}
#endif

static void do_state_checks(void)
{
   check_block_hotkey();

#if defined(HAVE_SCREENSHOTS) && !defined(_XBOX)
   check_screenshot();
#endif
#if !defined(RARCH_PERFORMANCE_MODE)
   check_mute();
   check_volume();
#endif

   check_turbo();

#ifdef HAVE_OVERLAY
   check_overlay();
#endif

#ifdef HAVE_NETPLAY
   if (!g_extern.netplay)
   {
#endif
#if !defined(RARCH_PERFORMANCE_MODE)
      check_pause();
      check_oneshot();

      if (check_fullscreen() && g_extern.is_paused)
         rarch_render_cached_frame();

      if (g_extern.is_paused && !g_extern.is_oneshot)
         return;
#endif

      check_fast_forward_button();

      check_stateslots();
#ifdef HAVE_BSV_MOVIE
      check_savestates(g_extern.bsv.movie);
#else
      check_savestates(false);
#endif

      check_rewind();
      check_slowmotion();

#ifdef HAVE_BSV_MOVIE
      check_movie();
#endif
     
      check_shader_dir();
      check_cheats();

#ifdef HAVE_DYLIB
      check_dsp_config();
#endif
      check_reset();
#ifdef HAVE_NETPLAY
   }
   else
   {
      check_netplay_flip();
#if !defined(RARCH_PERFORMANCE_MODE)
      check_fullscreen();
#endif
   }
#endif
}

static void init_state(void)
{
   g_extern.video_active = true;
   g_extern.audio_active = true;
   g_extern.game_type = RARCH_CART_NORMAL;
}

void rarch_main_clear_state(void)
{
   memset(&g_settings, 0, sizeof(g_settings));

   free(g_extern.system.environment);
   free(g_extern.system.environment_split);

   if (g_extern.log_file)
      fclose(g_extern.log_file);

   memset(&g_extern, 0, sizeof(g_extern));

   init_state();
}

#ifdef HAVE_ZLIB
#define DEFAULT_EXT "ZIP|zip"
#else
#define DEFAULT_EXT ""
#endif

void rarch_init_system_info(void)
{
   struct retro_system_info *info = &g_extern.system.info;
   pretro_get_system_info(info);

   if (!info->library_name)
      info->library_name = "Unknown";
   if (!info->library_version)
      info->library_version = "v0";

#ifdef RARCH_CONSOLE
   snprintf(g_extern.title_buf, sizeof(g_extern.title_buf), "%s %s",
         info->library_name, info->library_version);
#else
   snprintf(g_extern.title_buf, sizeof(g_extern.title_buf), "RetroArch : %s %s",
         info->library_name, info->library_version);
#endif
   strlcpy(g_extern.system.valid_extensions, info->valid_extensions ? info->valid_extensions : DEFAULT_EXT,
         sizeof(g_extern.system.valid_extensions));
   g_extern.system.block_extract = info->block_extract;
}

static void init_system_av_info(void)
{
   pretro_get_system_av_info(&g_extern.system.av_info);
}

static void verify_api_version(void)
{
   RARCH_LOG("Version of libretro API: %u\n", pretro_api_version());
   RARCH_LOG("Compiled against API: %u\n", RETRO_API_VERSION);
   if (pretro_api_version() != RETRO_API_VERSION)
      RARCH_WARN("RetroArch is compiled against a different version of libretro than this libretro implementation.\n");
}

// Make sure we haven't compiled for something we cannot run.
// Ideally, code would get swapped out depending on CPU support, but this will do for now.
static void validate_cpu_features(void)
{
   struct rarch_cpu_features cpu;
   rarch_get_cpu_features(&cpu);

#define FAIL_CPU(simd_type) do { \
   RARCH_ERR(simd_type " code is compiled in, but CPU does not support this feature. Cannot continue.\n"); \
   rarch_fail(1, "validate_cpu_features()"); \
} while(0)

#ifdef __SSE__
   if (!(cpu.simd & RARCH_SIMD_SSE))
      FAIL_CPU("SSE");
#endif
#ifdef __SSE2__
   if (!(cpu.simd & RARCH_SIMD_SSE2))
      FAIL_CPU("SSE2");
#endif
#ifdef __AVX__
   if (!(cpu.simd & RARCH_SIMD_AVX))
      FAIL_CPU("AVX");
#endif
}

int rarch_main_init(int argc, char *argv[])
{
   init_state();

   int sjlj_ret;
   if ((sjlj_ret = setjmp(g_extern.error_sjlj_context)) > 0)
   {
      RARCH_ERR("Fatal error received in: \"%s\"\n", g_extern.error_string); 
      return sjlj_ret;
   }
   g_extern.error_in_init = true;
   parse_input(argc, argv);

   if (g_extern.verbose)
   {
      RARCH_LOG_OUTPUT("=== Build =======================================");
      print_compiler(stderr);
      RARCH_LOG_OUTPUT("=================================================\n");
   }

   validate_cpu_features();
   config_load();

   init_libretro_sym();
   rarch_init_system_info();

   init_drivers_pre();

   verify_api_version();
   pretro_init();

   g_extern.use_sram = true;
   bool allow_cheats = true;

   fill_pathnames();

   if (!init_rom_file(g_extern.game_type))
      goto error;

   set_savestate_auto_index();

   init_system_av_info();

   if (!g_extern.sram_load_disable)
      load_save_files();
   else
      RARCH_LOG("Skipping SRAM load.\n");

   load_auto_state();

#ifdef HAVE_BSV_MOVIE
   init_movie();
#endif

#ifdef HAVE_NETPLAY
   init_netplay();
#endif

   init_drivers();

#ifdef HAVE_COMMAND
   init_command();
#endif

#ifdef HAVE_NETPLAY
   if (!g_extern.netplay)
#endif
      init_rewind();
      
   init_libretro_cbs();
   init_controllers();
   
#ifdef HAVE_FFMPEG
   init_recording();
#endif

#ifdef HAVE_NETPLAY
   g_extern.use_sram = !g_extern.sram_save_disable && !g_extern.netplay_is_client;
#else
   g_extern.use_sram = !g_extern.sram_save_disable;
#endif

   if (!g_extern.use_sram)
      RARCH_LOG("SRAM will not be saved.\n");

#if defined(HAVE_THREADS) && !defined(RARCH_CONSOLE)
   if (g_extern.use_sram)
      init_autosave();
#endif
      
#ifdef HAVE_NETPLAY
   allow_cheats &= !g_extern.netplay;
#endif
#ifdef HAVE_BSV_MOVIE
   allow_cheats &= !g_extern.bsv.movie;
#endif
   if (allow_cheats)
      init_cheats();

   g_extern.error_in_init = false;
   g_extern.main_is_init  = true;
   return 0;

error:
   pretro_unload_game();
   pretro_deinit();
   uninit_drivers();
   uninit_libretro_sym();

   g_extern.main_is_init = false;
   return 1;
}

bool rarch_main_iterate(void)
{
#ifdef HAVE_DYLIB
   // DSP plugin GUI events.
   if (g_extern.audio_data.dsp_handle && g_extern.audio_data.dsp_plugin->events)
      g_extern.audio_data.dsp_plugin->events(g_extern.audio_data.dsp_handle);
#endif

   // SHUTDOWN on consoles should exit RetroArch completely.
   if (g_extern.system.shutdown)
   {
#ifdef HAVE_RMENU
      g_extern.lifecycle_mode_state |= (1ULL << MODE_EXIT);
#endif
      return false;
   }

   // Time to drop?
   if (input_key_pressed_func(RARCH_QUIT_KEY) ||
         !video_alive_func())
   {
#ifdef HAVE_RMENU
      bool rmenu_enable = input_key_pressed_func(RARCH_RMENU_TOGGLE);
      if (input_key_pressed_func(RARCH_RMENU_QUICKMENU_TOGGLE))
         g_extern.lifecycle_mode_state |= (1ULL << MODE_MENU_INGAME);

      if (rmenu_enable || ((g_extern.lifecycle_mode_state & (1ULL << MODE_MENU_INGAME)) && !rmenu_enable))
      {
         g_extern.lifecycle_mode_state |= (1ULL << MODE_MENU);
         g_extern.delay_timer[0] = g_extern.frame_count + 30;
      }
      else
         g_extern.lifecycle_mode_state |= (1ULL << MODE_EXIT);
#endif
      return false;
   }

#ifdef HAVE_COMMAND
   if (driver.command)
      rarch_cmd_pre_frame(driver.command);
#endif

   // Checks for stuff like fullscreen, save states, etc.
   do_state_checks();

   // Run libretro for one frame.
#if defined(HAVE_THREADS) && !defined(RARCH_CONSOLE)
   lock_autosave();
#endif

#ifdef HAVE_NETPLAY
   if (g_extern.netplay)
      netplay_pre_frame(g_extern.netplay);
#endif

#ifdef HAVE_BSV_MOVIE
   if (g_extern.bsv.movie)
      bsv_movie_set_frame_start(g_extern.bsv.movie);
#endif

   pretro_run();
   g_extern.frame_count++;

#ifdef HAVE_BSV_MOVIE
   if (g_extern.bsv.movie)
      bsv_movie_set_frame_end(g_extern.bsv.movie);
#endif

#ifdef HAVE_NETPLAY
   if (g_extern.netplay)
      netplay_post_frame(g_extern.netplay);
#endif

#if defined(HAVE_THREADS) && !defined(RARCH_CONSOLE)
   unlock_autosave();
#endif

#ifdef HAVE_RMENU
   if (input_key_pressed_func(RARCH_FRAMEADVANCE))
   {
      g_extern.lifecycle_state &= ~(1ULL << RARCH_FRAMEADVANCE);
      g_extern.lifecycle_mode_state |= (1ULL << MODE_MENU);
      g_extern.lifecycle_mode_state |= (1ULL << MODE_MENU_INGAME);
      return false;
   }
#endif

   return true;
}

void rarch_main_deinit(void)
{
#ifdef HAVE_NETPLAY
   deinit_netplay();
#endif
#ifdef HAVE_COMMAND
   deinit_command();
#endif

#if defined(HAVE_THREADS) && !defined(RARCH_CONSOLE)
   if (g_extern.use_sram)
      deinit_autosave();
#endif

#ifdef HAVE_FFMPEG
   deinit_recording();
#endif

   if (g_extern.use_sram)
      save_files();

#ifdef HAVE_NETPLAY
   if (!g_extern.netplay)
#endif
      deinit_rewind();

   deinit_cheats();

#ifdef HAVE_BSV_MOVIE
   deinit_movie();
#endif

   save_auto_state();

   pretro_unload_game();
   pretro_deinit();
   uninit_drivers();
   uninit_libretro_sym();

   if (g_extern.rom_file_temporary)
   {
      RARCH_LOG("Removing tempoary ROM file: %s.\n", g_extern.last_rom);
      if (remove(g_extern.last_rom) < 0)
         RARCH_ERR("Failed to remove temporary file: %s.\n", g_extern.last_rom);
      g_extern.rom_file_temporary = false;
   }

   g_extern.main_is_init = false;
}

#define MAX_ARGS 32

int rarch_main_init_wrap(const struct rarch_main_wrap *args)
{
   if (g_extern.main_is_init)
      rarch_main_deinit();

   int argc = 0;
   char *argv[MAX_ARGS] = {NULL};
   char *argv_copy[MAX_ARGS];

   argv[argc++] = strdup("retroarch");

   if (args->rom_path)
      argv[argc++] = strdup(args->rom_path);

   if (args->sram_path)
   {
      argv[argc++] = strdup("-s");
      argv[argc++] = strdup(args->sram_path);
   }

   if (args->state_path)
   {
      argv[argc++] = strdup("-S");
      argv[argc++] = strdup(args->state_path);
   }

   if (args->config_path)
   {
      argv[argc++] = strdup("-c");
      argv[argc++] = strdup(args->config_path);
   }

#ifdef HAVE_DYNAMIC
   if (args->libretro_path)
   {
      argv[argc++] = strdup("-L");
      argv[argc++] = strdup(args->libretro_path);
   }
#endif

   if (args->verbose)
      argv[argc++] = strdup("-v");

#ifdef HAVE_FILE_LOGGER
   for (int i = 0; i < argc; i++)
      RARCH_LOG("arg #%d: %s\n", i, argv[i]);
#endif

   // The pointers themselves are not const, and can be messed around with by getopt_long().
   memcpy(argv_copy, argv, sizeof(argv));

   int ret = rarch_main_init(argc, argv);

   for (unsigned i = 0; i < ARRAY_SIZE(argv_copy); i++)
      free(argv_copy[i]);

   return ret;
}

bool rarch_main_idle_iterate(void)
{
#ifdef HAVE_COMMAND
   if (driver.command)
      rarch_cmd_pre_frame(driver.command);
#endif

   if (input_key_pressed_func(RARCH_QUIT_KEY) || !video_alive_func())
      return false;

   do_state_checks();
   input_poll();
   rarch_sleep(10);
   return true;
}<|MERGE_RESOLUTION|>--- conflicted
+++ resolved
@@ -46,16 +46,6 @@
 #include "msvc/msvc_compat.h"
 #endif
 
-<<<<<<< HEAD
-#if defined(__APPLE__) && !defined(IOS)
-#include "SDL.h" 
-// OSX seems to really need -lSDLmain, 
-// so we include SDL.h here so it can hack our main.
-// We want to use -mconsole in Win32, so we need main().
-#endif
-
-=======
->>>>>>> 8564ad5a
 #if defined(RARCH_CONSOLE) && !defined(RARCH_PERFORMANCE_MODE)
 #define RARCH_PERFORMANCE_MODE
 #endif
